--- conflicted
+++ resolved
@@ -256,39 +256,6 @@
         std::vector<double> thermal_conductivities;
 
         /**
-<<<<<<< HEAD
-         * Parameters for hydrothermal circulation
-         */
-
-        /**
-         * Whether to activate the hydrothermal circulation.
-         */
-        bool define_hydrothermal_circulation;
-
-        /**
-         * Nusselt numbers are used for increasing the thermal conductivity in the
-         * hydrothermal cooling process. It represents the ratio of the total heat
-         * transport within a permeable layer to heat transfer by conduction alone.
-         */
-        std::vector<double> Nusselt_number;
-
-        /**
-         * Reference cutoff temperatures for hydrothermal circulation.
-         * Hydrothermal activity occurs when the temperature is lower than them.
-         */
-        std::vector<double> T_cooling;
-
-        /**
-         * Reference cutoff depths for hydrothermal circulation.
-         * Hydrothermal activity occurs when the depth is shallower than them.
-         */
-        std::vector<double> D_cooling;
-
-        /**
-         * Smoothing factors
-         */
-        std::vector<double> A_smoothing;
-=======
          * Number of phase transitions for each chemical composition (including the background field).
          */
         std::vector<unsigned int> n_phase_transitions_for_each_chemical_composition;
@@ -297,7 +264,6 @@
          * Total number of phases.
          */
         unsigned int n_phases;
->>>>>>> dbbe22b6
 
         /**
          * Object for computing the equation of state.
