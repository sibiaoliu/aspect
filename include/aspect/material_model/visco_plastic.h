--- conflicted
+++ resolved
@@ -256,7 +256,16 @@
         std::vector<double> thermal_conductivities;
 
         /**
-<<<<<<< HEAD
+         * Number of phase transitions for each chemical composition (including the background field).
+         */
+        std::vector<unsigned int> n_phase_transitions_for_each_chemical_composition;
+
+        /**
+         * Total number of phases.
+         */
+        unsigned int n_phases;
+
+        /**
          * Parameters for hydrothermal circulation
          */
 
@@ -288,16 +297,6 @@
          * Smoothing factors
          */
         std::vector<double> A_smoothing;
-=======
-         * Number of phase transitions for each chemical composition (including the background field).
-         */
-        std::vector<unsigned int> n_phase_transitions_for_each_chemical_composition;
-
-        /**
-         * Total number of phases.
-         */
-        unsigned int n_phases;
->>>>>>> 69faf256
 
         /**
          * Object for computing the equation of state.
