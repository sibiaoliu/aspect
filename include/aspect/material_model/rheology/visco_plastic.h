/*
  Copyright (C) 2020 - 2024 by the authors of the ASPECT code.

  This file is part of ASPECT.

  ASPECT is free software; you can redistribute it and/or modify
  it under the terms of the GNU General Public License as published by
  the Free Software Foundation; either version 2, or (at your option)
  any later version.

  ASPECT is distributed in the hope that it will be useful,
  but WITHOUT ANY WARRANTY; without even the implied warranty of
  MERCHANTABILITY or FITNESS FOR A PARTICULAR PURPOSE.  See the
  GNU General Public License for more details.

  You should have received a copy of the GNU General Public License
  along with ASPECT; see the file LICENSE.  If not see
  <http://www.gnu.org/licenses/>.
*/

#ifndef _aspect_material_model_rheology_visco_plastic_h
#define _aspect_material_model_rheology_visco_plastic_h

#include <aspect/global.h>
#include <aspect/material_model/interface.h>
#include <aspect/material_model/utilities.h>
#include <aspect/material_model/rheology/strain_dependent.h>
#include <aspect/material_model/rheology/friction_models.h>
#include <aspect/material_model/rheology/diffusion_creep.h>
#include <aspect/material_model/rheology/dislocation_creep.h>
#include <aspect/material_model/rheology/frank_kamenetskii.h>
#include <aspect/material_model/rheology/peierls_creep.h>
#include <aspect/material_model/rheology/constant_viscosity_prefactors.h>
#include <aspect/material_model/rheology/compositional_viscosity_prefactors.h>
#include <aspect/material_model/rheology/drucker_prager.h>
#include <aspect/material_model/rheology/elasticity.h>
#include <aspect/simulator_access.h>

#include<deal.II/fe/component_mask.h>

namespace aspect
{
  namespace MaterialModel
  {
    using namespace dealii;

    /**
     * Additional output fields for the plastic parameters weakened (or hardened)
     * by strain to be added to the MaterialModel::MaterialModelOutputs structure
     * and filled in the MaterialModel::Interface::evaluate() function.
     */
    template <int dim>
    class PlasticAdditionalOutputs : public NamedAdditionalMaterialOutputs<dim>
    {
      public:
        PlasticAdditionalOutputs(const unsigned int n_points);

        std::vector<double> get_nth_output(const unsigned int idx) const override;

        /**
         * Cohesions at the evaluation points passed to
         * the instance of MaterialModel::Interface::evaluate() that fills
         * the current object.
         */
        std::vector<double> cohesions;

        /**
         * Internal angles of friction at the evaluation points passed to
         * the instance of MaterialModel::Interface::evaluate() that fills
         * the current object.
         */
        std::vector<double> friction_angles;

        /**
         * The plastic yield stress.
         */
        std::vector<double> yield_stresses;

        /**
         * The area where the viscous stress exceeds the plastic yield stress,
         * and viscosity is rescaled back to the yield envelope.
         */
        std::vector<double> yielding;

    };

    /**
     * A data structure with the output of calculate_isostrain_viscosities.
     */
    struct IsostrainViscosities
    {
      /**
       * The composition viscosity.
       */
      std::vector<double> composition_viscosities;

      /**
       * The composition yielding.
       */
      std::vector<bool> composition_yielding;

      /**
       * The current friction angle.
       */
      std::vector<double> current_friction_angles;

      /**
       * The current cohesion.
       */
      std::vector<double> current_cohesions;
    };

    namespace Rheology
    {

      template <int dim>
      class ViscoPlastic : public ::aspect::SimulatorAccess<dim>
      {
        public:
          /**
           * Constructor.
           */
          ViscoPlastic();

          /**
           * This function calculates viscosities assuming that all the compositional fields
           * experience the same strain rate (isostrain).
           * If @p n_phase_transitions_per_composition points to a vector of
           * unsigned integers this is considered the number of phase transitions
           * for each compositional field and viscosity will be first computed on
           * each phase and then averaged for each compositional field.
           */
          IsostrainViscosities
          calculate_isostrain_viscosities ( const MaterialModel::MaterialModelInputs<dim> &in,
                                            const unsigned int i,
                                            const std::vector<double> &volume_fractions,
                                            const std::vector<double> &phase_function_values = std::vector<double>(),
                                            const std::vector<unsigned int> &n_phase_transitions_per_composition =
                                              std::vector<unsigned int>()) const;

          /**
           * A function that fills the viscosity derivatives in the
           * MaterialModelOutputs object that is handed over, if they exist.
           * Does nothing otherwise.
           * If @p n_phase_transitions_per_composition points to a vector of
           * unsigned integers this is considered the number of phase transitions
           * for each compositional field and viscosity will be first computed on
           * each phase and then averaged for each compositional field.
           */
          void compute_viscosity_derivatives(const unsigned int point_index,
                                             const std::vector<double> &volume_fractions,
                                             const std::vector<double> &composition_viscosities,
                                             const MaterialModel::MaterialModelInputs<dim> &in,
                                             MaterialModel::MaterialModelOutputs<dim> &out,
                                             const std::vector<double> &phase_function_values = std::vector<double>(),
                                             const std::vector<unsigned int> &n_phase_transitions_per_composition =
                                               std::vector<unsigned int>()) const;

          /**
           * A function that returns a ComponentMask that represents all compositional
           * fields that should be considered 'volumetric', that is representing a
           * physical proportion of the material, e.g. volume fraction of peridotite
           * (as opposed to non-volumetric quantities like the amount of finite-strain).
           */
          ComponentMask get_volumetric_composition_mask() const;

          /**
           * Declare the parameters this function takes through input files.
           */
          static
          void
          declare_parameters (ParameterHandler &prm);

          /**
           * Read the parameters this class declares from the parameter file.
           * If @p expected_n_phases_per_composition points to a vector of
           * unsigned integers this is considered the number of phases
           * for each compositional field and will be checked against the parsed
           * parameters.
           */
          void
          parse_parameters (ParameterHandler &prm,
                            const std::unique_ptr<std::vector<unsigned int>> &expected_n_phases_per_composition = nullptr);

          /**
           * Create the additional material model outputs object that contains the
           * plastic outputs.
           */
          void
          create_plastic_outputs (MaterialModel::MaterialModelOutputs<dim> &out) const;

          /**
           * A function that fills the plastic additional output in the
           * MaterialModelOutputs object that is handed over, if it exists.
           * Does nothing otherwise.
           */
          void fill_plastic_outputs(const unsigned int point_index,
                                    const std::vector<double> &volume_fractions,
                                    const bool plastic_yielding,
                                    const MaterialModel::MaterialModelInputs<dim> &in,
                                    MaterialModel::MaterialModelOutputs<dim> &out,
                                    const IsostrainViscosities &isostrain_viscosities) const;

          /**
           * Minimum strain rate used to stabilize the strain rate dependent rheology.
           */
          double min_strain_rate;

          /**
           * Enumeration for selecting which viscosity averaging scheme to use.
           */
          MaterialUtilities::CompositionalAveragingOperation viscosity_averaging;

          /**
           * Object for computing the strain dependence of the rheology model.
           */
          Rheology::StrainDependent<dim> strain_rheology;

          /**
           * Object for computing the friction dependence of the rheology model.
           */
          Rheology::FrictionModels<dim> friction_models;

          /**
           * Object for computing viscoelastic viscosities and stresses.
           */
          Rheology::Elasticity<dim> elastic_rheology;


        private:

          /**
           * Reference strain rate for the first non-linear iteration
           * in the first time step.
           */
          double ref_strain_rate;

          /**
           * Minimum and maximum viscosities used to improve the
           * stability of the rheology model.
           * These parameters contain one value per composition and phase (potentially the same value).
           */
          std::vector<double> minimum_viscosity;
          std::vector<double> maximum_viscosity;

          /**
           * Enumeration for selecting which type of viscous flow law to use.
           * Select between diffusion, dislocation, frank_kamenetskii or composite.
           */
          enum ViscosityScheme
          {
            diffusion,
            dislocation,
            frank_kamenetskii,
            composite
          } viscous_flow_law;

          /**
           * Enumeration for selecting which type of yield mechanism to use.
           * Select between Drucker Prager and stress limiter.
           */
          enum YieldScheme
          {
            stress_limiter,
            drucker_prager
          } yield_mechanism;

          /**
           * Whether to allow negative pressures to be used in the computation
           * of plastic yield stresses and viscosities. If false, the minimum
           * pressure in the plasticity formulation will be set to zero.
           */
          bool allow_negative_pressures_in_plasticity;

          /**
           * Whether to use the adiabatic pressure instead of the full pressure (default)
           * when calculating creep (diffusion, dislocation, and peierls) viscosity.
           * This may be helpful in models where the full pressure has an unusually
           * large negative value arising from large negative dynamic pressure,
           * resulting in solver convergence issue and in some cases a viscosity
           * of zero.
           */
          bool use_adiabatic_pressure_in_creep;

          /**
<<<<<<< HEAD
           * Depth of the mantle dehydration zone
           */
          double mantle_dehydration_depth;

          /**
           * List of scale factors of the effective viscosity due to mantle dehydration
           */
          std::vector<double> mantle_dehydration_factors;
=======
           * Whether to use the adiabatic pressure instead of the full pressure
           * when calculating the plastic yield stress.
           * This may be helpful in models where the full pressure has
           * large variations resulting in solver convergence issues.
           * Be aware that this setting will change the plastic shear band angle.
           */
          bool use_adiabatic_pressure_in_plasticity;
>>>>>>> 4d36de5c

          /**
           * List of exponents controlling the behavior of the stress limiter
           * yielding mechanism.
           */
          std::vector<double> exponents_stress_limiter;

          /**
           * Temperature gradient added to temperature used in the flow law.
           */
          double adiabatic_temperature_gradient_for_viscosity;

          /**
           * Objects for computing viscous creep viscosities.
           */
          Rheology::DiffusionCreep<dim> diffusion_creep;
          Rheology::DislocationCreep<dim> dislocation_creep;
          std::unique_ptr<Rheology::FrankKamenetskii<dim>> frank_kamenetskii_rheology;

          /**
           * Whether to include Peierls creep in the constitutive formulation.
           */
          bool use_peierls_creep;

          /**
           * Object for computing Peierls creep viscosities.
           */
          std::unique_ptr<Rheology::PeierlsCreep<dim>> peierls_creep;

          /**
           * Object for computing the viscosity multiplied by a constant prefactor.
           * This multiplication step is done just prior to calculating the effective
           * viscoelastic viscosity or plastic viscosity.
           */
          Rheology::ConstantViscosityPrefactors<dim> constant_viscosity_prefactors;

          /**
           * Object for computing the viscosity multiplied by a given prefactor term.
           */
          Rheology::CompositionalViscosityPrefactors<dim> compositional_viscosity_prefactors;

          /*
           * Object for computing plastic stresses, viscosities, and additional outputs
           */
          Rheology::DruckerPrager<dim> drucker_prager_plasticity;

          /*
           * Input parameters for the drucker prager plasticity.
           */
          Rheology::DruckerPragerParameters drucker_prager_parameters;

      };
    }
  }
}
#endif<|MERGE_RESOLUTION|>--- conflicted
+++ resolved
@@ -283,16 +283,6 @@
           bool use_adiabatic_pressure_in_creep;
 
           /**
-<<<<<<< HEAD
-           * Depth of the mantle dehydration zone
-           */
-          double mantle_dehydration_depth;
-
-          /**
-           * List of scale factors of the effective viscosity due to mantle dehydration
-           */
-          std::vector<double> mantle_dehydration_factors;
-=======
            * Whether to use the adiabatic pressure instead of the full pressure
            * when calculating the plastic yield stress.
            * This may be helpful in models where the full pressure has
@@ -300,7 +290,16 @@
            * Be aware that this setting will change the plastic shear band angle.
            */
           bool use_adiabatic_pressure_in_plasticity;
->>>>>>> 4d36de5c
+
+          /**
+           * Depth of the mantle dehydration zone
+           */
+          double mantle_dehydration_depth;
+
+          /**
+           * List of scale factors of the effective viscosity due to mantle dehydration
+           */
+          std::vector<double> mantle_dehydration_factors;
 
           /**
            * List of exponents controlling the behavior of the stress limiter
