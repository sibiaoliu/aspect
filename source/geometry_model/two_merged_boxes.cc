/*
  Copyright (C) 2011 - 2023 by the authors of the ASPECT code.

  This file is part of ASPECT.

  ASPECT is free software; you can redistribute it and/or modify
  it under the terms of the GNU General Public License as published by
  the Free Software Foundation; either version 2, or (at your option)
  any later version.

  ASPECT is distributed in the hope that it will be useful,
  but WITHOUT ANY WARRANTY; without even the implied warranty of
  MERCHANTABILITY or FITNESS FOR A PARTICULAR PURPOSE.  See the
  GNU General Public License for more details.

  You should have received a copy of the GNU General Public License
  along with ASPECT; see the file LICENSE.  If not see
  <http://www.gnu.org/licenses/>.
*/


#include <aspect/geometry_model/two_merged_boxes.h>
#include <aspect/geometry_model/initial_topography_model/zero_topography.h>

#include <deal.II/grid/grid_generator.h>
#include <deal.II/grid/tria_iterator.h>
#include <deal.II/grid/tria_accessor.h>
#include <deal.II/grid/grid_tools.h>

#include <functional>

namespace aspect
{
  namespace GeometryModel
  {
    template <int dim>
    void
    TwoMergedBoxes<dim>::
    set_boundary_indicators (parallel::distributed::Triangulation<dim> &triangulation) const
    {
      // iterate over all active cells and (re)set the boundary indicators
      for (const auto &cell : triangulation.active_cell_iterators())
        {
          // first set the default boundary indicators
          for (const unsigned int f : cell->face_indices())
            if (cell->face(f)->at_boundary())
              cell->face(f)->set_boundary_id (f);

          // Then for individual faces set the boundary indicators in specific ways:
          if (cell->face(0)->at_boundary())
            // set the lithospheric part of the left boundary to indicator 2*dim
            if (cell->face(0)->vertex(cell->face(0)->n_vertices()-1)[dim-1] > height_lith)
              cell->face(0)->set_boundary_id (2*dim);

          if (cell->face(1)->at_boundary())
            // set the lithospheric part of the right boundary to indicator 2*dim+1
            if (cell->face(1)->vertex(cell->face(1)->n_vertices()-1)[dim-1] > height_lith)
              cell->face(1)->set_boundary_id (2*dim+1);

          if (dim==3)
            {
              // set the lithospheric part of the front boundary to indicator 2*dim+2
              if (cell->face(2)->at_boundary())
                if (cell->face(2)->vertex(cell->face(2)->n_vertices()-1)[dim-1] > height_lith)
                  cell->face(2)->set_boundary_id (2*dim+2);

              // set the lithospheric part of the back boundary to indicator 2*dim+3
              if (cell->face(3)->at_boundary())
                if (cell->face(3)->vertex(cell->face(3)->n_vertices()-1)[dim-1] > height_lith)
                  cell->face(3)->set_boundary_id (2*dim+3);
            }
        }
    }

    template <int dim>
    void
    TwoMergedBoxes<dim>::
    create_coarse_mesh (parallel::distributed::Triangulation<dim> &total_coarse_grid) const
    {
      std::vector<unsigned int> lower_rep_vec(lower_repetitions.begin(), lower_repetitions.end());
      if (use_merged_grids)
        {
          std::vector<unsigned int> upper_rep_vec(upper_repetitions.begin(), upper_repetitions.end());

          // the two triangulations that will be merged
          Triangulation<dim> lower_coarse_grid;
          Triangulation<dim> upper_coarse_grid;

          // create lower_coarse_grid mesh
          GridGenerator::subdivided_hyper_rectangle (lower_coarse_grid,
                                                     lower_rep_vec,
                                                     lower_box_origin,
                                                     lower_box_origin+lower_extents,
                                                     false);

          // create upper_coarse_grid mesh
          GridGenerator::subdivided_hyper_rectangle (upper_coarse_grid,
                                                     upper_rep_vec,
                                                     upper_box_origin,
                                                     upper_box_origin+upper_extents,
                                                     false);

          // merge the lower and upper mesh into one total_coarse_grid.
          // now we have at least two cells
          GridGenerator::merge_triangulations(lower_coarse_grid,
                                              upper_coarse_grid,
                                              total_coarse_grid);
        }
      else
        {
          GridGenerator::subdivided_hyper_rectangle (total_coarse_grid,
                                                     lower_rep_vec,
                                                     lower_box_origin,
                                                     upper_box_origin+upper_extents,
                                                     false);
        }

      // set the boundary indicators
      set_boundary_indicators(total_coarse_grid);

      // tell p4est about the periodicity of the mesh.
      std::vector<GridTools::PeriodicFacePair<typename parallel::distributed::Triangulation<dim>::cell_iterator>>
      periodicity_vector;
      for (int i=0; i<dim+dim-1; ++i)
        {
          if (periodic[i])
            GridTools::collect_periodic_faces
            (total_coarse_grid, /*b_id1*/ 2*i, /*b_id2*/ 2*i+1,
             /*direction*/ i%dim, periodicity_vector);
        }
      if (periodicity_vector.size() > 0)
        total_coarse_grid.add_periodicity (periodicity_vector);

      // make sure the right boundary indicators are set after refinement
      // through the function set_boundary_indicators above
      total_coarse_grid.signals.post_refinement.connect (
        [&]()
      {
        this->set_boundary_indicators(total_coarse_grid);
      });
    }


    template <int dim>
    std::set<types::boundary_id>
    TwoMergedBoxes<dim>::
    get_used_boundary_indicators () const
    {
      // boundary indicators are zero through 2*dim+2*(dim-1)-1
      std::set<types::boundary_id> s;
      for (unsigned int i=0; i<2*dim+2*(dim-1); ++i)
        s.insert (i);
      return s;
    }



    template <int dim>
    std::map<std::string,types::boundary_id>
    TwoMergedBoxes<dim>::
    get_symbolic_boundary_names_map () const
    {
      switch (dim)
        {
          case 2:
          {
            static const std::pair<std::string,types::boundary_id> mapping[]
              = { std::pair<std::string,types::boundary_id>("left",   0),
                  std::pair<std::string,types::boundary_id>("right",  1),
                  std::pair<std::string,types::boundary_id>("bottom", 2),
                  std::pair<std::string,types::boundary_id>("top",    3),
                  std::pair<std::string,types::boundary_id>("left lithosphere", 4),
                  std::pair<std::string,types::boundary_id>("right lithosphere",5)
                };

            return std::map<std::string,types::boundary_id> (std::begin(mapping),
                                                             std::end(mapping));
          }

          case 3:
          {
            static const std::pair<std::string,types::boundary_id> mapping[]
              = { std::pair<std::string,types::boundary_id>("left",   0),
                  std::pair<std::string,types::boundary_id>("right",  1),
                  std::pair<std::string,types::boundary_id>("front",  2),
                  std::pair<std::string,types::boundary_id>("back",   3),
                  std::pair<std::string,types::boundary_id>("bottom", 4),
                  std::pair<std::string,types::boundary_id>("top",    5),
                  std::pair<std::string,types::boundary_id>("left lithosphere",  6),
                  std::pair<std::string,types::boundary_id>("right lithosphere", 7),
                  std::pair<std::string,types::boundary_id>("front lithosphere", 8),
                  std::pair<std::string,types::boundary_id>("back lithosphere",  9)
                };

            return std::map<std::string,types::boundary_id> (std::begin(mapping),
                                                             std::end(mapping));
          }
        }

      Assert (false, ExcNotImplemented());
      return std::map<std::string,types::boundary_id>();
    }



    template <int dim>
    std::set<std::pair<std::pair<types::boundary_id, types::boundary_id>, unsigned int>>
    TwoMergedBoxes<dim>::
    get_periodic_boundary_pairs () const
    {
      std::set<std::pair<std::pair<types::boundary_id, types::boundary_id>, unsigned int>> periodic_boundaries;
      for ( unsigned int i=0; i<dim+dim-1; ++i)
        if (periodic[i])
          {
            const unsigned int direction = i>=dim ? i-dim : i;
            periodic_boundaries.insert( std::make_pair( std::pair<types::boundary_id, types::boundary_id>(2*i, 2*i+1), direction) );
          }
      return periodic_boundaries;
    }



    template <int dim>
    void
    TwoMergedBoxes<dim>::adjust_positions_for_periodicity (Point<dim> &position,
                                                           const ArrayView<Point<dim>> &connected_positions) const
    {
      for (unsigned int i = 0; i < dim; ++i)
        if (periodic[i])
          {
            if (position[i] < lower_box_origin[i])
              {
                position[i] += extents[i];
                for (auto &connected_position: connected_positions)
                  connected_position[i] += extents[i];
              }
            else if (position[i] > lower_box_origin[i] + extents[i])
              {
                position[i] -= extents[i];
                for (auto &connected_position: connected_positions)
                  connected_position[i] -= extents[i];
              }
          }
    }



    template <int dim>
    Point<dim>
    TwoMergedBoxes<dim>::get_extents () const
    {
      return extents;
    }

    template <int dim>
    Point<dim>
    TwoMergedBoxes<dim>::get_origin () const
    {
      return lower_box_origin;
    }

    template <int dim>
    double
    TwoMergedBoxes<dim>::
    length_scale () const
    {
      return 0.01*extents[0];
    }


    template <int dim>
    double
    TwoMergedBoxes<dim>::depth(const Point<dim> &position) const
    {
      const double d = maximal_depth()-(position(dim-1)-lower_box_origin[dim-1]);
      return std::min (std::max (d, 0.), maximal_depth());
    }


    template <int dim>
    double
    TwoMergedBoxes<dim>::height_above_reference_surface(const Point<dim> &position) const
    {
      return (position(dim-1)-lower_box_origin[dim-1]) - extents[dim-1];
    }



    template <int dim>
    Point<dim>
    TwoMergedBoxes<dim>::representative_point(const double depth) const
    {
      Assert (depth >= 0,
              ExcMessage ("Given depth must be positive or zero."));
      Assert (depth <= maximal_depth(),
              ExcMessage ("Given depth must be less than or equal to the maximal depth of this geometry."));

      // choose a point on the center axis of the domain
      Point<dim> p = extents/2+lower_box_origin;
      p[dim-1] = extents[dim-1]+lower_box_origin[dim-1]-depth;

      return p;
    }


    template <int dim>
    double
    TwoMergedBoxes<dim>::maximal_depth() const
    {
      return extents[dim-1];
    }

    template <int dim>
    bool
    TwoMergedBoxes<dim>::has_curved_elements() const
    {
      return false;
    }



    template <int dim>
    bool
    TwoMergedBoxes<dim>::point_is_in_domain(const Point<dim> &point) const
    {
      AssertThrow(!this->get_parameters().mesh_deformation_enabled == 0 ||
                  this->simulator_is_past_initialization() == false,
                  ExcMessage("After displacement of the mesh, this function can no longer be used to determine whether a point lies in the domain or not."));

      AssertThrow(Plugins::plugin_type_matches<const InitialTopographyModel::ZeroTopography<dim>>(this->get_initial_topography_model()),
                  ExcMessage("After adding topography, this function can no longer be used to determine whether a point lies in the domain or not."));

      for (unsigned int d = 0; d < dim; d++)
        if (point[d] > extents[d]+lower_box_origin[d]+std::numeric_limits<double>::epsilon()*extents[d] ||
            point[d] < lower_box_origin[d]-std::numeric_limits<double>::epsilon()*extents[d])
          return false;

      return true;
    }


    template <int dim>
    aspect::Utilities::Coordinates::CoordinateSystem
    TwoMergedBoxes<dim>::natural_coordinate_system() const
    {
      return aspect::Utilities::Coordinates::CoordinateSystem::cartesian;
    }


    template <int dim>
    std::array<double,dim>
    TwoMergedBoxes<dim>::cartesian_to_natural_coordinates(const Point<dim> &position_point) const
    {
      std::array<double,dim> position_array;
      for (unsigned int i = 0; i < dim; i++)
        position_array[i] = position_point(i);

      return position_array;
    }



    template <int dim>
    Point<dim>
    TwoMergedBoxes<dim>::natural_to_cartesian_coordinates(const std::array<double,dim> &position_tensor) const
    {
      Point<dim> position_point;
      for (unsigned int i = 0; i < dim; i++)
        position_point[i] = position_tensor[i];

      return position_point;
    }



    template <int dim>
    void
    TwoMergedBoxes<dim>::
    declare_parameters (ParameterHandler &prm)
    {
      prm.enter_subsection("Geometry model");
      {
        prm.enter_subsection("Box with lithosphere boundary indicators");
        {
          prm.declare_entry ("Lithospheric thickness", "0.2",
                             Patterns::Double (0.),
                             "The thickness of the lithosphere used to create "
                             "additional boundary indicators to set specific "
                             "boundary conditions for the lithosphere. ");

          // Total box extents
          prm.declare_entry ("X extent", "1.",
                             Patterns::Double (0.),
                             "Extent of the box in x-direction. Units: \\si{\\meter}.");
          prm.declare_entry ("Y extent", "1.",
                             Patterns::Double (0.),
                             "Extent of the box in y-direction. Units: \\si{\\meter}.");
          prm.declare_entry ("Z extent", "1.",
                             Patterns::Double (0.),
                             "Extent of the box in z-direction. This value is ignored "
                             "if the simulation is in 2d. Units: \\si{\\meter}.");

          // Total box origin
          prm.declare_entry ("Box origin X coordinate", "0.",
                             Patterns::Double (),
                             "X coordinate of box origin. Units: \\si{\\meter}.");
          prm.declare_entry ("Box origin Y coordinate", "0.",
                             Patterns::Double (),
                             "Y coordinate of box origin. Units: \\si{\\meter}.");
          prm.declare_entry ("Box origin Z coordinate", "0.",
                             Patterns::Double (),
                             "Z coordinate of box origin. This value is ignored "
                             "if the simulation is in 2d. Units: \\si{\\meter}.");

          // Lower box repetitions
          prm.declare_entry ("X repetitions", "1",
                             Patterns::Integer (1),
                             "Number of cells in X direction of the lower box. "
                             "The same number of repetitions will be used in the upper box.");
          prm.declare_entry ("Y repetitions", "1",
                             Patterns::Integer (1),
                             "Number of cells in Y direction of the lower box. If the simulation "
                             "is in 3d, the same number of repetitions will be used in the upper box.");
          prm.declare_entry ("Z repetitions", "1",
                             Patterns::Integer (1),
                             "Number of cells in Z direction of the lower box. "
                             "This value is ignored if the simulation is in 2d.");

          // Upper box repetitions
          prm.declare_entry ("Y repetitions lithosphere", "1",
                             Patterns::Integer (1),
                             "Number of cells in Y direction in the lithosphere. "
                             "This value is ignored if the simulation is in 3d.");
          prm.declare_entry ("Z repetitions lithosphere", "1",
                             Patterns::Integer (1),
                             "Number of cells in Z direction in the lithosphere. "
                             "This value is ignored if the simulation is in 2d.");

          // Whole box periodicity
          prm.declare_entry ("X periodic", "false",
                             Patterns::Bool (),
                             "Whether the box should be periodic in X direction.");
          prm.declare_entry ("Y periodic", "false",
                             Patterns::Bool (),
                             "Whether the box should be periodic in Y direction.");
          prm.declare_entry ("Z periodic", "false",
                             Patterns::Bool (),
                             "Whether the box should be periodic in Z direction. "
                             "This value is ignored if the simulation is in 2d.");
          prm.declare_entry ("X periodic lithosphere", "false",
                             Patterns::Bool (),
                             "Whether the box should be periodic in X direction in the lithosphere.");
          prm.declare_entry ("Y periodic lithosphere", "false",
                             Patterns::Bool (),
                             "Whether the box should be periodic in Y direction in the lithosphere. "
                             "This value is ignored if the simulation is in 2d. ");

<<<<<<< HEAD
          // grid creation paramters
=======
          // grid creation parameters
>>>>>>> ebe73989
          prm.declare_entry ("Use merged grids", "true",
                             Patterns::Bool (),
                             "Whether to make the grid by gluing together two boxes, or just "
                             "use one chunk to make the grid. Using two grids glued together "
                             "is a safer option, since it forces the boundary conditions "
                             "to be always applied to the same depth, but using one grid allows "
                             "for a more flexible usage of the adaptive refinement. Note that if "
                             "there is no cell boundary exactly on the boundary between the lithosphere "
                             "and the mantle, the velocity boundary will not be exactly at that depth. "
                             "Therefore, using a merged grid is generally recommended over using one grid."
                             "When using one grid, the parameter for lower repetitions is used and the upper "
                             "repetitions are ignored.");
        }
        prm.leave_subsection();
      }
      prm.leave_subsection();
    }



    template <int dim>
    void
    TwoMergedBoxes<dim>::parse_parameters (ParameterHandler &prm)
    {
      prm.enter_subsection("Geometry model");
      {
        prm.enter_subsection("Box with lithosphere boundary indicators");
        {
          const double thickness_lith = prm.get_double("Lithospheric thickness");

          extents[0]           = prm.get_double ("X extent");
          lower_extents[0]     = extents[0];
          upper_extents[0]     = extents[0];
          lower_box_origin[0]  = prm.get_double ("Box origin X coordinate");
          upper_box_origin[0]  = lower_box_origin[0];
          periodic[0]          = prm.get_bool ("X periodic");
          periodic[dim]        = prm.get_bool ("X periodic lithosphere");
          // to match the two triangulations, it is required that the
          // number of horizontal repetitions are the same
          lower_repetitions[0] = prm.get_integer ("X repetitions");
          upper_repetitions[0] = lower_repetitions[0];

          extents[1]           = prm.get_double ("Y extent");
          lower_box_origin[1]  = prm.get_double ("Box origin Y coordinate");
          periodic[1]          = prm.get_bool ("Y periodic");
          lower_repetitions[1] = prm.get_integer ("Y repetitions");

          if (dim == 2)
            {
              lower_extents[1]     = extents[1] - thickness_lith;
              upper_extents[1]     = thickness_lith;
              upper_box_origin[1]  = lower_extents[1];
              upper_repetitions[1] = prm.get_integer ("Y repetitions lithosphere");
            }

          if (dim == 3)
            {
              lower_extents[1]     = extents[1];
              upper_extents[1]     = extents[1];
              upper_box_origin[1]  = lower_box_origin[1];
              periodic[dim+1]      = prm.get_bool ("Y periodic lithosphere");
              // to match the two triangulations, it is required that the
              // number of horizontal repetitions are the same
              upper_repetitions[1] = lower_repetitions[1];
              extents[2]           = prm.get_double ("Z extent");
              lower_extents[2]     = extents[2] - thickness_lith;
              upper_extents[2]     = thickness_lith;
              lower_box_origin[2]  = prm.get_double ("Box origin Z coordinate");
              upper_box_origin[2]  = lower_extents[2];
              periodic[2]          = prm.get_bool ("Z periodic");
              lower_repetitions[2] = prm.get_integer ("Z repetitions");
              upper_repetitions[2] = prm.get_integer ("Z repetitions lithosphere");
            }

          height_lith = extents[dim-1] - thickness_lith;
          use_merged_grids = prm.get_bool ("Use merged grids");
        }
        prm.leave_subsection();
      }
      prm.leave_subsection();
    }
  }
}

// explicit instantiations
namespace aspect
{
  namespace GeometryModel
  {
    ASPECT_REGISTER_GEOMETRY_MODEL(TwoMergedBoxes,
                                   "box with lithosphere boundary indicators",
                                   "A box geometry parallel to the coordinate directions. "
                                   "The extent of the box in each coordinate direction "
                                   "is set in the parameter file. This geometry model labels its "
                                   "sides with 2*dim+2*(dim-1) boundary indicators: in 2d, boundary indicators 0 through 3 "
                                   "denote the left, right, bottom and top boundaries, while indicators"
                                   "4 and 5 denote the upper part of the left and right vertical boundary, "
                                   "respectively. In 3d, boundary "
                                   "indicators 0 through 5 indicate left, right, front, back, bottom "
                                   "and top boundaries (see also the documentation of the deal.II class "
                                   "``ReferenceCell''), while indicators 6, 7, 8 and 9 denote the left, "
                                   "right, front and back upper parts of the vertical boundaries, respectively. "
                                   "You can also use symbolic names ``left'', ``right'', "
                                   "``left lithosphere'', etc., to refer to these boundaries in input files."
                                   "\n\n"
                                   "Note that for a given ``Global refinement level'' and no user-specified "
                                   "``Repetitions'', the lithosphere part of the mesh will be more refined. "
                                   "\n\n"
                                   "The additional boundary indicators for the lithosphere allow for "
                                   "selecting boundary conditions for the "
                                   "lithosphere different from those for the underlying mantle. "
                                   "An example application of this geometry is to prescribe a velocity on "
                                   "the lithospheric plates, but use open boundary conditions underneath. ")
  }
}<|MERGE_RESOLUTION|>--- conflicted
+++ resolved
@@ -455,11 +455,7 @@
                              "Whether the box should be periodic in Y direction in the lithosphere. "
                              "This value is ignored if the simulation is in 2d. ");
 
-<<<<<<< HEAD
-          // grid creation paramters
-=======
           // grid creation parameters
->>>>>>> ebe73989
           prm.declare_entry ("Use merged grids", "true",
                              Patterns::Bool (),
                              "Whether to make the grid by gluing together two boxes, or just "
