/*
  Copyright (C) 2011 - 2023 by the authors of the ASPECT code.

  This file is part of ASPECT.

  ASPECT is free software; you can redistribute it and/or modify
  it under the terms of the GNU General Public License as published by
  the Free Software Foundation; either version 2, or (at your option)
  any later version.

  ASPECT is distributed in the hope that it will be useful,
  but WITHOUT ANY WARRANTY; without even the implied warranty of
  MERCHANTABILITY or FITNESS FOR A PARTICULAR PURPOSE.  See the
  GNU General Public License for more details.

  You should have received a copy of the GNU General Public License
  along with ASPECT; see the file LICENSE.  If not see
  <http://www.gnu.org/licenses/>.
*/

#include <aspect/material_model/visco_plastic.h>
#include <aspect/utilities.h>
#include <deal.II/fe/fe_values.h>
#include <deal.II/base/signaling_nan.h>
#include <aspect/newton.h>
#include <aspect/adiabatic_conditions/interface.h>
#include <aspect/gravity_model/interface.h>

namespace aspect
{
  namespace MaterialModel
  {

    template <int dim>
    bool
    ViscoPlastic<dim>::
    is_yielding (const double pressure,
                 const double temperature,
                 const std::vector<double> &composition,
                 const SymmetricTensor<2,dim> &strain_rate) const
    {
      /* The following returns whether or not the material is plastically yielding
       * as documented in evaluate.
       */
      bool plastic_yielding = false;

      MaterialModel::MaterialModelInputs <dim> in (/*n_evaluation_points=*/1,
                                                                           this->n_compositional_fields());
      unsigned int i = 0;

      in.pressure[i] = pressure;
      in.temperature[i] = temperature;
      in.composition[i] = composition;
      in.strain_rate[i] = strain_rate;

      const std::vector<double> volume_fractions
        = MaterialUtilities::compute_composition_fractions(composition,
                                                           rheology->get_volumetric_composition_mask());

      const IsostrainViscosities isostrain_viscosities
        = rheology->calculate_isostrain_viscosities(in, i, volume_fractions);

      std::vector<double>::const_iterator max_composition
        = std::max_element(volume_fractions.begin(),volume_fractions.end());

      plastic_yielding = isostrain_viscosities.composition_yielding[std::distance(volume_fractions.begin(),
                                                                                  max_composition)];

      return plastic_yielding;
    }



    template <int dim>
    bool
    ViscoPlastic<dim>::
    is_yielding(const MaterialModelInputs<dim> &in) const
    {
      Assert(in.n_evaluation_points() == 1, ExcInternalError());

      const std::vector<double> volume_fractions = MaterialUtilities::compute_composition_fractions(in.composition[0], rheology->get_volumetric_composition_mask());

      /* The following handles phases in a similar way as in the 'evaluate' function.
       * Results then enter the calculation of plastic yielding.
       */
      std::vector<double> phase_function_values(phase_function.n_phase_transitions(), 0.0);

      if (phase_function.n_phase_transitions() > 0)
        {
          const double gravity_norm = this->get_gravity_model().gravity_vector(in.position[0]).norm();

          double reference_density;
          if (this->get_adiabatic_conditions().is_initialized())
            {
              reference_density = this->get_adiabatic_conditions().density(in.position[0]);
            }
          else
            {
              EquationOfStateOutputs<dim> eos_outputs_all_phases (n_phases);
              equation_of_state.evaluate(in, 0, eos_outputs_all_phases);
              reference_density = eos_outputs_all_phases.densities[0];
            }

          MaterialUtilities::PhaseFunctionInputs<dim> phase_inputs(in.temperature[0],
                                                                   in.pressure[0],
                                                                   this->get_geometry_model().depth(in.position[0]),
                                                                   gravity_norm*reference_density,
                                                                   numbers::invalid_unsigned_int);

          for (unsigned int j=0; j < phase_function.n_phase_transitions(); ++j)
            {
              phase_inputs.phase_index = j;
              phase_function_values[j] = phase_function.compute_value(phase_inputs);
            }
        }

      /* The following returns whether or not the material is plastically yielding
       * as documented in evaluate.
       */
      const IsostrainViscosities isostrain_viscosities = rheology->calculate_isostrain_viscosities(in, 0, volume_fractions, phase_function_values, phase_function.n_phase_transitions_for_each_composition());

      std::vector<double>::const_iterator max_composition = std::max_element(volume_fractions.begin(), volume_fractions.end());
      const bool plastic_yielding = isostrain_viscosities.composition_yielding[std::distance(volume_fractions.begin(), max_composition)];

      return plastic_yielding;
    }



    template <int dim>
    void
    ViscoPlastic<dim>::
    evaluate(const MaterialModel::MaterialModelInputs<dim> &in,
             MaterialModel::MaterialModelOutputs<dim> &out) const
    {
      // Store which components do not represent volumetric compositions (e.g. strain components).
      const ComponentMask volumetric_compositions = rheology->get_volumetric_composition_mask();

      EquationOfStateOutputs<dim> eos_outputs (this->introspection().n_chemical_composition_fields()+1);
      EquationOfStateOutputs<dim> eos_outputs_all_phases (n_phases);

      std::vector<double> average_elastic_shear_moduli (in.n_evaluation_points());

      // Store value of phase function for each phase and composition
      // While the number of phases is fixed, the value of the phase function is updated for every point
      std::vector<double> phase_function_values(phase_function.n_phase_transitions(), 0.0);

      // Loop through all requested points
      for (unsigned int i=0; i < in.n_evaluation_points(); ++i)
        {
          // First compute the equation of state variables and thermodynamic properties
          equation_of_state.evaluate(in, i, eos_outputs_all_phases);

          const double gravity_norm = this->get_gravity_model().gravity_vector(in.position[i]).norm();
          const double reference_density = (this->get_adiabatic_conditions().is_initialized())
                                           ?
                                           this->get_adiabatic_conditions().density(in.position[i])
                                           :
                                           eos_outputs_all_phases.densities[0];

          // The phase index is set to invalid_unsigned_int, because it is only used internally
          // in phase_average_equation_of_state_outputs to loop over all existing phases
          MaterialUtilities::PhaseFunctionInputs<dim> phase_inputs(in.temperature[i],
                                                                   in.pressure[i],
                                                                   this->get_geometry_model().depth(in.position[i]),
                                                                   gravity_norm*reference_density,
                                                                   numbers::invalid_unsigned_int);

          // Compute value of phase functions
          for (unsigned int j=0; j < phase_function.n_phase_transitions(); ++j)
            {
              phase_inputs.phase_index = j;
              phase_function_values[j] = phase_function.compute_value(phase_inputs);
            }

          // Average by value of gamma function to get value of compositions
          phase_average_equation_of_state_outputs(eos_outputs_all_phases,
                                                  phase_function_values,
                                                  n_phase_transitions_for_each_chemical_composition,
                                                  eos_outputs);

          // TODO: Update rheology to only compute viscosity for chemical compositional fields
          // Then remove volume_fractions_for_rheology
          const std::vector<double> volume_fractions_for_rheology = MaterialUtilities::compute_composition_fractions(in.composition[i], volumetric_compositions);
          const std::vector<double> volume_fractions = MaterialUtilities::compute_only_composition_fractions(in.composition[i], this->introspection().chemical_composition_field_indices());

          // not strictly correct if thermal expansivities are different, since we are interpreting
          // these compositions as volume fractions, but the error introduced should not be too bad.
          out.densities[i] = MaterialUtilities::average_value (volume_fractions, eos_outputs.densities, MaterialUtilities::arithmetic);
          out.thermal_expansion_coefficients[i] = MaterialUtilities::average_value (volume_fractions, eos_outputs.thermal_expansion_coefficients, MaterialUtilities::arithmetic);
          out.specific_heat[i] = MaterialUtilities::average_value (volume_fractions, eos_outputs.specific_heat_capacities, MaterialUtilities::arithmetic);

          out.compressibilities[i] = MaterialUtilities::average_value (volume_fractions, eos_outputs.compressibilities, MaterialUtilities::arithmetic);
          out.entropy_derivative_pressure[i] = MaterialUtilities::average_value (volume_fractions, eos_outputs.entropy_derivative_pressure, MaterialUtilities::arithmetic);
          out.entropy_derivative_temperature[i] = MaterialUtilities::average_value (volume_fractions, eos_outputs.entropy_derivative_temperature, MaterialUtilities::arithmetic);

          // Compute the effective viscosity if requested and retrieve whether the material is plastically yielding.
          // Also always compute the viscosity if additional outputs are requested, because the viscosity is needed
          // to compute the elastic force term.
          bool plastic_yielding = false;
          IsostrainViscosities isostrain_viscosities;
          if (in.requests_property(MaterialProperties::viscosity) || in.requests_property(MaterialProperties::additional_outputs))
            {
              // Currently, the viscosities for each of the compositional fields are calculated assuming
              // isostrain amongst all compositions, allowing calculation of the viscosity ratio.
              // TODO: This is only consistent with viscosity averaging if the arithmetic averaging
              // scheme is chosen. It would be useful to have a function to calculate isostress viscosities.
              isostrain_viscosities =
                rheology->calculate_isostrain_viscosities(in, i, volume_fractions_for_rheology, phase_function_values, phase_function.n_phase_transitions_for_each_composition());

              // The isostrain condition implies that the viscosity averaging should be arithmetic (see above).
              // We have given the user freedom to apply alternative bounds, because in diffusion-dominated
              // creep (where n_diff=1) viscosities are stress and strain-rate independent, so the calculation
              // of compositional field viscosities is consistent with any averaging scheme.
              out.viscosities[i] = MaterialUtilities::average_value(volume_fractions_for_rheology, isostrain_viscosities.composition_viscosities, rheology->viscosity_averaging);

              // Decide based on the maximum composition if material is yielding.
              // This avoids for example division by zero for harmonic averaging (as plastic_yielding
              // holds values that are either 0 or 1), but might not be consistent with the viscosity
              // averaging chosen.
              std::vector<double>::const_iterator max_composition = std::max_element(volume_fractions_for_rheology.begin(), volume_fractions_for_rheology.end());
              plastic_yielding = isostrain_viscosities.composition_yielding[std::distance(volume_fractions_for_rheology.begin(), max_composition)];

              // Compute viscosity derivatives if they are requested
              if (MaterialModel::MaterialModelDerivatives<dim> *derivatives =
                    out.template get_additional_output<MaterialModel::MaterialModelDerivatives<dim>>())

                rheology->compute_viscosity_derivatives(i, volume_fractions_for_rheology,
                                                        isostrain_viscosities.composition_viscosities,
                                                        in, out, phase_function_values,
                                                        phase_function.n_phase_transitions_for_each_composition());
            }
          else
            {
              // The viscosity was not requested. Poison its value, along with the other
              // quantities we set above and that would otherwise remain uninitialized
              isostrain_viscosities.composition_yielding.clear();
              isostrain_viscosities.composition_viscosities.clear();
              isostrain_viscosities.current_friction_angles.clear();
              isostrain_viscosities.current_cohesions.clear();

              out.viscosities[i] = numbers::signaling_nan<double>();

              if (MaterialModel::MaterialModelDerivatives<dim> *derivatives =
                    out.template get_additional_output<MaterialModel::MaterialModelDerivatives<dim>>())
                {
                  derivatives->viscosity_derivative_wrt_strain_rate[i] = numbers::signaling_nan<SymmetricTensor<2,dim>>();
                  derivatives->viscosity_derivative_wrt_pressure[i] = numbers::signaling_nan<double>();
                }
            }

          // Compute thermal conductivity or thermal diffusivity
          if (define_conductivities == false)
            {
              double thermal_diffusivity = 0.0;

              for (unsigned int j=0; j < volume_fractions.size(); ++j)
                thermal_diffusivity += volume_fractions[j] * thermal_diffusivities[j];

              // Thermal conductivity at the given positions. If the temperature equation uses
              // the reference density profile formulation, use the reference density to
              // calculate thermal conductivity. Otherwise, use the real density. If the adiabatic
              // conditions are not yet initialized, the real density will still be used.
              if (this->get_parameters().formulation_temperature_equation ==
                  Parameters<dim>::Formulation::TemperatureEquation::reference_density_profile &&
                  this->get_adiabatic_conditions().is_initialized())
                out.thermal_conductivities[i] = thermal_diffusivity * out.specific_heat[i] *
                                                this->get_adiabatic_conditions().density(in.position[i]);
              else
                out.thermal_conductivities[i] = thermal_diffusivity * out.specific_heat[i] * out.densities[i];
            }
          else
            {
              // Use thermal conductivity values specified in the parameter file, if this
              // option was selected.
              if (define_hydrothermal_circulation == true)
                {
                  // Simplified hydrothermal circulation process to approximate
                  // its effect on the temperature field by enhancing the thermal
                  // conductivity. The smoothing function is from Gregg et al. (2009)
                  // "Melt generation, crystallization, and extraction beneath
                  // segmented oceanic transform faults"
                  double current_thermal_conductivity = 0.0;
                  double current_Nusselt_number = 0.0;
                  double current_A_smoothing = 0.0;
                  double current_T_cooling = 0.0;
                  double current_D_cooling = 0.0;
                  for (unsigned int j=0; j < volume_fractions.size(); ++j)
                    {
                      current_thermal_conductivity += volume_fractions[j] * thermal_conductivities[j];
                      current_Nusselt_number += volume_fractions[j] * Nusselt_number[j];
                      current_A_smoothing += volume_fractions[j] * A_smoothing[j];
                      current_T_cooling += volume_fractions[j] * T_cooling[j];
                      current_D_cooling += volume_fractions[j] * D_cooling[j];
                    }
                  //Enhanced thermal conductivity due to hydrothermal circulation
                  //at the given positions where the temperature is not greater
                  //than cut-off temperature.
                  // Note that the unit of the temperature (>=0) used in the 
                  // smoothing part is Celcius, not the default unit Kelvin.
                  const double temperature_in_C = in.temperature[i]-273;
                  const double point_depth = this->get_geometry_model().depth(in.position[i]);
                  const double smoothing_part = std::exp(current_A_smoothing *(2.0 -
                                                std::max(temperature_in_C,0.0) / (current_T_cooling-273)
                                                - point_depth / current_D_cooling));
                  if (current_A_smoothing == 0.0)
                    {
                      if (in.temperature[i]<= current_T_cooling && point_depth <= current_D_cooling)
                        out.thermal_conductivities[i] = current_thermal_conductivity * current_Nusselt_number;
                      else
                        out.thermal_conductivities[i] = current_thermal_conductivity;
                    }
                  else
                    out.thermal_conductivities[i] = current_thermal_conductivity * (1 + (current_Nusselt_number - 1.0) * smoothing_part);
                }
              else
                out.thermal_conductivities[i] = MaterialUtilities::average_value (volume_fractions, thermal_conductivities, MaterialUtilities::arithmetic);
            }

          // Now compute changes in the compositional fields (i.e. the accumulated strain).
          for (unsigned int c=0; c<in.composition[i].size(); ++c)
            out.reaction_terms[i][c] = 0.0;

          // Calculate changes in strain invariants and update the reaction terms
          rheology->strain_rheology.fill_reaction_outputs(in, i, rheology->min_strain_rate, plastic_yielding, out);

          // Fill plastic outputs if they exist.
          // The values in isostrain_viscosities only make sense when the calculate_isostrain_viscosities function
          // has been called.
          // TODO do we even need a separate function? We could compute the PlasticAdditionalOutputs here like
          // the ElasticAdditionalOutputs.
          rheology->fill_plastic_outputs(i, volume_fractions_for_rheology, plastic_yielding, in, out, isostrain_viscosities);

          if (this->get_parameters().enable_elasticity)
            {
              // Compute average elastic shear modulus
              average_elastic_shear_moduli[i] = MaterialUtilities::average_value(volume_fractions_for_rheology,
                                                                                 rheology->elastic_rheology.get_elastic_shear_moduli(),
                                                                                 rheology->viscosity_averaging);

              // Fill the material properties that are part of the elastic additional outputs
              if (ElasticAdditionalOutputs<dim> *elastic_out = out.template get_additional_output<ElasticAdditionalOutputs<dim>>())
                {
                  elastic_out->elastic_shear_moduli[i] = average_elastic_shear_moduli[i];
                }
            }
        }

      // If we use the full strain tensor, compute the change in the individual tensor components.
      rheology->strain_rheology.compute_finite_strain_reaction_terms(in, out);

      if (this->get_parameters().enable_elasticity)
        {
          rheology->elastic_rheology.fill_elastic_force_outputs(in, average_elastic_shear_moduli, out);
          rheology->elastic_rheology.fill_reaction_outputs(in, average_elastic_shear_moduli, out);
        }
    }



    template <int dim>
    bool
    ViscoPlastic<dim>::
    is_compressible () const
    {
      return equation_of_state.is_compressible();
    }



    template <int dim>
    double ViscoPlastic<dim>::
    get_min_strain_rate () const
    {
      return rheology->min_strain_rate;
    }



    template <int dim>
    void
    ViscoPlastic<dim>::declare_parameters (ParameterHandler &prm)
    {
      prm.enter_subsection("Material model");
      {
        prm.enter_subsection ("Visco Plastic");
        {
          MaterialUtilities::PhaseFunction<dim>::declare_parameters(prm);

          EquationOfState::MulticomponentIncompressible<dim>::declare_parameters (prm);

          Rheology::ViscoPlastic<dim>::declare_parameters(prm);

          // Equation of state parameters
          prm.declare_entry ("Thermal diffusivities", "0.8e-6",
                             Patterns::List(Patterns::Double (0.)),
                             "List of thermal diffusivities, for background material and compositional fields, "
                             "for a total of N+1 values, where N is the number of compositional fields. "
                             "If only one value is given, then all use the same value.  "
                             "Units: \\si{\\meter\\squared\\per\\second}.");
          prm.declare_entry ("Define thermal conductivities","false",
                             Patterns::Bool (),
                             "Whether to directly define thermal conductivities for each compositional field "
                             "instead of calculating the values through the specified thermal diffusivities, "
                             "densities, and heat capacities. ");
          prm.declare_entry ("Thermal conductivities", "3.0",
                             Patterns::List(Patterns::Double(0)),
                             "List of thermal conductivities, for background material and compositional fields, "
                             "for a total of N+1 values, where N is the number of compositional fields. "
                             "If only one value is given, then all use the same value. "
                             "Units: \\si{\\watt\\per\\meter\\per\\kelvin}.");
          prm.declare_entry ("Define hydrothermal circulation","false",
                             Patterns::Bool (),
                             "Whether to include the process of hydrothermal circulation in calculating "
                             "thhermal conductivities for each compositional field instead of directly "
                             "defining them. ");
          prm.declare_entry ("Nusselt numbers", "1.0",
                             Patterns::List(Patterns::Double(0)),
                             "List of Nusselt numbers, for background material and compositional fields, "
                             "for a total of N+1 values, where N is the number of compositional fields. "
                             "If only one value is given, then all use the same value. "
                             "It represents the ratio of the total heat transport within a "
                             "permeable layer to heat transfer by conduction alone. Units: none");
          prm.declare_entry ("Hydrothermal circulation cutoff temperatures", "873",
                             Patterns::List(Patterns::Double(0)),
                             "List of refernce cutoff temperatures for hydrothermal cooling, for background "
                             "material and compositional fields, for a total of N+1 values, where N is the "
                             "number of compositional fields. If only one value is given, then all use the "
                             "same value. Hydrothermal activity occurs when the temperature is lower than it "
                             "Units: K");
          prm.declare_entry ("Hydrothermal circulation cutoff depths", "6e3",
                             Patterns::List(Patterns::Double(0)),
                             "List of refernce cutoff depths for hydrothermal cooling, for background "
                             "material and compositional fields, for a total of N+1 values, where N is the "
                             "number of compositional fields. If only one value is given, then all use the "
                             "same value. Hydrothermal activity occurs when the depth is shallower than it "
                             "Units: m");
          prm.declare_entry ("Hydrothermal circulation smoothing factors", "0.75",
                             Patterns::List(Patterns::Double(0)),
                             "List of hydrothermal circulation smoothing constants, for background "
                             "material and compositional fields, for a total of N+1 values, where N is the "
                             "number of compositional fields. If only one value is given, then all use the "
                             "same value. Units: none");
        }
        prm.leave_subsection();
      }
      prm.leave_subsection();
    }



    template <int dim>
    void
    ViscoPlastic<dim>::parse_parameters (ParameterHandler &prm)
    {
      prm.enter_subsection("Material model");
      {
        prm.enter_subsection ("Visco Plastic");
        {
          // Phase transition parameters
          phase_function.initialize_simulator (this->get_simulator());
          phase_function.parse_parameters (prm);

          std::vector<unsigned int> n_phases_for_each_composition = phase_function.n_phases_for_each_composition();

          // TODO ASPECT_3: Require all field types to be specified by the user
          // Remove the following code block *and* replace following code snippets matching
          // MaterialUtilities::make_csv_substring(prm.get("*"), indices) with
          // prm.get("*")
          // BEGIN CODE BLOCK
          const std::vector<unsigned int> indices = this->introspection().chemical_composition_field_indices();

          // Currently, phase_function.n_phases_for_each_composition() returns a list of length
          // equal to the total number of compositions, whether or not they are chemical compositions.
          // The equation_of_state (multicomponent incompressible) requires a list only for
          // chemical compositions.
          std::vector<unsigned int> n_phases_for_each_chemical_composition = {n_phases_for_each_composition[0]};
          n_phase_transitions_for_each_chemical_composition = {n_phases_for_each_composition[0] - 1};
          n_phases = n_phases_for_each_composition[0];
          for (auto i : indices)
            {
              n_phases_for_each_chemical_composition.push_back(n_phases_for_each_composition[i+1]);
              n_phase_transitions_for_each_chemical_composition.push_back(n_phases_for_each_composition[i+1] - 1);
              n_phases += n_phases_for_each_composition[i+1];
            }
          // END CODE BLOCK

          // Equation of state parameters
          equation_of_state.initialize_simulator (this->get_simulator());
          equation_of_state.parse_parameters (prm,
                                              std::make_unique<std::vector<unsigned int>>(n_phases_for_each_chemical_composition));

          // Make options file for parsing maps to double arrays
          std::vector<std::string> chemical_field_names = this->introspection().chemical_composition_field_names();
          chemical_field_names.insert(chemical_field_names.begin(),"background");

          std::vector<std::string> compositional_field_names = this->introspection().get_composition_names();
          compositional_field_names.insert(compositional_field_names.begin(),"background");

          Utilities::MapParsing::Options options(chemical_field_names, "Thermal diffusivities");
          options.list_of_allowed_keys = compositional_field_names;
          options.allow_multiple_values_per_key = true;
          options.n_values_per_key = n_phases_for_each_chemical_composition;
          options.check_values_per_key = (options.n_values_per_key.size() != 0);
          options.store_values_per_key = (options.n_values_per_key.size() == 0);

          thermal_diffusivities = Utilities::MapParsing::parse_map_to_double_array(prm.get("Thermal diffusivities"), options);
          define_conductivities = prm.get_bool ("Define thermal conductivities");

<<<<<<< HEAD
          thermal_conductivities = Utilities::parse_map_to_double_array (prm.get("Thermal conductivities"),
                                                                        list_of_composition_names,
                                                                        has_background_field,
                                                                        "Thermal conductivities");
          define_hydrothermal_circulation = prm.get_bool ("Define hydrothermal circulation");
          Nusselt_number = Utilities::parse_map_to_double_array (prm.get("Nusselt numbers"),
                                                                        list_of_composition_names,
                                                                        has_background_field,
                                                                        "Nusselt numbers");
          T_cooling = Utilities::parse_map_to_double_array (prm.get("Hydrothermal circulation cutoff temperatures"),
                                                                        list_of_composition_names,
                                                                        has_background_field,
                                                                        "Hydrothermal circulation cutoff temperatures");
          D_cooling = Utilities::parse_map_to_double_array (prm.get("Hydrothermal circulation cutoff depths"),
                                                                        list_of_composition_names,
                                                                        has_background_field,
                                                                        "Hydrothermal circulation cutoff depths");
          A_smoothing = Utilities::parse_map_to_double_array (prm.get("Hydrothermal circulation smoothing factors"),
                                                                        list_of_composition_names,
                                                                        has_background_field,
                                                                        "Hydrothermal circulation smoothing factors");
=======
          options.property_name = "Thermal conductivities";
          thermal_conductivities = Utilities::MapParsing::parse_map_to_double_array (prm.get("Thermal conductivities"), options);
>>>>>>> dbbe22b6

          rheology = std::make_unique<Rheology::ViscoPlastic<dim>>();
          rheology->initialize_simulator (this->get_simulator());
          rheology->parse_parameters(prm, std::make_unique<std::vector<unsigned int>>(phase_function.n_phases_for_each_composition()));
        }
        prm.leave_subsection();
      }
      prm.leave_subsection();

      // Declare dependencies on solution variables
      this->model_dependence.viscosity = NonlinearDependence::temperature | NonlinearDependence::pressure | NonlinearDependence::strain_rate | NonlinearDependence::compositional_fields;
      this->model_dependence.density = NonlinearDependence::temperature | NonlinearDependence::pressure | NonlinearDependence::compositional_fields;
      this->model_dependence.compressibility = NonlinearDependence::none;
      this->model_dependence.specific_heat = NonlinearDependence::none;
      this->model_dependence.thermal_conductivity = NonlinearDependence::temperature | NonlinearDependence::pressure | NonlinearDependence::compositional_fields;
    }



    template <int dim>
    void
    ViscoPlastic<dim>::create_additional_named_outputs (MaterialModel::MaterialModelOutputs<dim> &out) const
    {
      rheology->create_plastic_outputs(out);

      if (this->get_parameters().enable_elasticity)
        rheology->elastic_rheology.create_elastic_outputs(out);
    }

  }
}

// explicit instantiations
namespace aspect
{
  namespace MaterialModel
  {
    ASPECT_REGISTER_MATERIAL_MODEL(ViscoPlastic,
                                   "visco plastic",
                                   "An implementation of an incompressible visco(elastic)-plastic rheology "
                                   "with options for selecting dislocation creep, diffusion creep or "
                                   "composite viscous flow laws. Prior to yielding, one may select to "
                                   "modify the viscosity to account for viscoelastic effects by setting the "
                                   "parameter 'Enable elasticity' in subsection Formulation to true. Plasticity "
                                   "limits viscous stresses through a Drucker Prager yield criterion. "
                                   "The implementation of this material model is based heavily on the "
                                   "`DiffusionDislocation' (Bob Myhill), `DruckerPrager' "
                                   "(Anne Glerum), and `Viscoelastic' (John Naliboff) material models. "
                                   "\n\n "
                                   "The viscosity for dislocation or diffusion creep is defined as "
                                   "$ \\eta = \\frac 12 A^{-\\frac{1}{n}} d^{\\frac{m}{n}} "
                                   "\\dot{\\varepsilon}_{ii}^{\\frac{1-n}{n}} "
                                   "\\exp\\left(\\frac{E + PV}{nRT}\\right)$ "
                                   "where $A$ is the prefactor, $n$ is the stress exponent, "
                                   "$\\dot{\\varepsilon}_{ii}$ is the square root of the deviatoric "
                                   "strain rate tensor second invariant, $d$ is grain size, "
                                   "$m$ is the grain size exponent, $E$ is activation energy, "
                                   "$V$ is activation volume, $P$ is pressure, $R$ is the gas "
                                   "exponent and $T$ is temperature. "
                                   "This form of the viscosity equation is commonly used in "
                                   "geodynamic simulations. See, for example, Billen and Hirth "
                                   "(2007), G3, 8, Q08012. Significantly, other studies may use "
                                   "slightly different forms of the viscosity equation leading to "
                                   "variations in how specific terms are defined or combined. For "
                                   "example, the grain size exponent should always be positive in "
                                   "the diffusion viscosity equation used here, while other studies "
                                   "place the grain size term in the denominator and invert the sign "
                                   "of the grain size exponent. When examining previous work, one "
                                   "should carefully check how the viscous prefactor and grain size "
                                   "terms are defined. "
                                   "\n\n "
                                   "One may select to use the diffusion ($\\eta_{\\text{diff}}$; $n=1$, $m\\neq 0$), "
                                   "dislocation ($\\eta_{\\text{disl}}$, $n>1$, $m=0$) or composite "
                                   "$\\frac{\\eta_{\\text{diff}} \\eta_{\\text{disl}}}{\\eta_{\\text{diff}}+\\eta_{\\text{disl}}}$ equation form. "
                                   "\n\n "
                                   "The diffusion and dislocation prefactors can be weakened with a factor "
                                   "between 0 and 1 according to the total or the viscous strain only. "
                                   "\n\n "
                                   "Viscosity is limited through one of two different `yielding' mechanisms. "
                                   "\n\n"
                                   "The first plasticity mechanism limits viscous stress through a "
                                   "Drucker Prager yield criterion, where the yield stress in 3d is  "
                                   "$\\sigma_y = \\frac{6C\\cos(\\phi) + 2P\\sin(\\phi)} "
                                   "{\\sqrt{3}(3+\\sin(\\phi))}$ "
                                   "and "
                                   "$\\sigma_y = C\\cos(\\phi) + P\\sin(\\phi)$ "
                                   "in 2d. Above, $C$ is cohesion and $\\phi$  is the angle of "
                                   "internal friction.  Note that the 2d form is equivalent to the "
                                   "Mohr Coulomb yield surface.  If $\\phi$ is 0, the yield stress "
                                   "is fixed and equal to the cohesion (Von Mises yield criterion). "
                                   "When the viscous stress ($2\\eta {\\varepsilon}_{ii}$) exceeds "
                                   "the yield stress, the viscosity is rescaled back to the yield "
                                   "surface: $\\eta_{y}=\\sigma_{y}/(2{\\varepsilon}_{ii})$. "
                                   "This form of plasticity is commonly used in geodynamic models. "
                                   "See, for example, Thieulot, C. (2011), PEPI 188, pp. 47-68. "
                                   "\n\n"
                                   "The user has the option to linearly reduce the cohesion and "
                                   "internal friction angle as a function of the finite strain magnitude. "
                                   "The finite strain invariant or full strain tensor is calculated through "
                                   "compositional fields within the material model. This implementation is "
                                   "identical to the compositional field finite strain plugin and cookbook "
                                   "described in the manual (author: Gassmoeller, Dannberg). If the user selects to track "
                                   "the finite strain invariant ($e_{ii}$), a single compositional field tracks "
                                   "the value derived from $e_{ii}^t = (e_{ii})^{(t-1)} + \\dot{e}_{ii}\\; dt$, where $t$ and $t-1$ "
                                   "are the current and prior time steps, $\\dot{e}_{ii}$ is the second invariant of the "
                                   "strain rate tensor and $dt$ is the time step size. In the case of the "
                                   "full strain tensor $F$, the finite strain magnitude is derived from the "
                                   "second invariant of the symmetric stretching tensor $L$, where "
                                   "$L = F [F]^T$. The user must specify a single compositional "
                                   "field for the finite strain invariant or multiple fields (4 in 2d, 9 in 3d) "
                                   "for the finite strain tensor. These field(s) must be the first listed "
                                   "compositional fields in the parameter file. Note that one or more of the finite strain "
                                   "tensor components must be assigned a non-zero value initially. This value can be "
                                   "be quite small (e.g., 1.e-8), but still non-zero. While the option to track and use "
                                   "the full finite strain tensor exists, tracking the associated compositional fields "
                                   "is computationally expensive in 3d. Similarly, the finite strain magnitudes "
                                   "may in fact decrease if the orientation of the deformation field switches "
                                   "through time. Consequently, the ideal solution is track the finite strain "
                                   "invariant (single compositional) field within the material and track "
                                   "the full finite strain tensor through particles."
                                   "When only the second invariant of the strain is tracked, one has the option to "
                                   "track the full strain or only the plastic strain. In the latter case, strain is only tracked "
                                   "in case the material is plastically yielding, i.e. the viscous stress > yield stress. "
                                   "\n\n"
                                   "Viscous stress may also be limited by a non-linear stress limiter "
                                   "that has a form similar to the Peierls creep mechanism. "
                                   "This stress limiter assigns an effective viscosity "
                                   "$\\sigma_{\\text{eff}} = \\frac{\\tau_y}{2\\varepsilon_y} "
                                   "{\\frac{\\varepsilon_{ii}}{\\varepsilon_y}}^{\\frac{1}{n_y}-1}$ "
                                   "Above $\\tau_y$ is a yield stress, $\\varepsilon_y$ is the "
                                   "reference strain rate, $\\varepsilon_{ii}$ is the strain rate "
                                   "and $n_y$ is the stress limiter exponent.  The yield stress, "
                                   "$\\tau_y$, is defined through the Drucker Prager yield criterion "
                                   "formulation. This method of limiting viscous stress has been used "
                                   "in various forms within the geodynamic literature \\cite{chri92,vavv02,cibi13,cibi15}."
                                   "When $n_y$ is 1, it essentially becomes a linear viscosity model, "
                                   "and in the limit $n_y\\rightarrow \\infty$ it converges to the "
                                   "standard viscosity rescaling method (concretely, values $n_y>20$ "
                                   "are large enough)."
                                   "\n\n "
                                   "The visco-plastic rheology described above may also be modified to include "
                                   "viscoelastic deformation, thus producing a viscoelastic plastic constitutive "
                                   "relationship. "
                                   "\n\n "
                                   "The viscoelastic rheology behavior takes into account the elastic shear "
                                   "strength (e.g., shear modulus), while the tensile and volumetric "
                                   "strength (e.g., Young's and bulk modulus) are not considered. The "
                                   "model is incompressible and allows specifying an arbitrary number "
                                   "of compositional fields, where each field represents a different "
                                   "rock type or component of the viscoelastic stress tensor. The stress "
                                   "tensor in 2d and 3d, respectively, contains 3 or 6 components. The "
                                   "compositional fields representing these components must be named "
                                   "and listed in a very specific format, which is designed to minimize "
                                   "mislabeling stress tensor components as distinct 'compositional "
                                   "rock types' (or vice versa). For 2d models, the first three "
                                   "compositional fields must be labeled 'stress\\_xx', 'stress\\_yy' and 'stress\\_xy'. "
                                   "In 3d, the first six compositional fields must be labeled 'stress\\_xx', "
                                   "'stress\\_yy', 'stress\\_zz', 'stress\\_xy', 'stress\\_xz', 'stress\\_yz'. "
                                   "\n\n "
                                   "Combining this viscoelasticity implementation with non-linear viscous flow "
                                   "and plasticity produces a constitutive relationship commonly referred to "
                                   "as partial elastoviscoplastic (e.g., pEVP) in the geodynamics community. "
                                   "While extensively discussed and applied within the geodynamics "
                                   "literature, notable references include: "
                                   "Moresi et al. (2003), J. Comp. Phys., v. 184, p. 476-497. "
                                   "Gerya and Yuen (2007), Phys. Earth. Planet. Inter., v. 163, p. 83-105. "
                                   "Gerya (2010), Introduction to Numerical Geodynamic Modeling. "
                                   "Kaus (2010), Tectonophysics, v. 484, p. 36-47. "
                                   "Choi et al. (2013), J. Geophys. Res., v. 118, p. 2429-2444. "
                                   "Keller et al. (2013), Geophys. J. Int., v. 195, p. 1406-1442. "
                                   "\n\n "
                                   "The overview below directly follows Moresi et al. (2003) eqns. 23-38. "
                                   "However, an important distinction between this material model and "
                                   "the studies above is the use of compositional fields, rather than "
                                   "particles, to track individual components of the viscoelastic stress "
                                   "tensor. The material model will be updated when an option to track "
                                   "and calculate viscoelastic stresses with particles is implemented. "
                                   "\n\n "
                                   "Moresi et al. (2003) begins (eqn. 23) by writing the deviatoric "
                                   "rate of deformation ($\\hat{D}$) as the sum of elastic "
                                   "($\\hat{D_{e}}$) and viscous ($\\hat{D_{v}}$) components: "
                                   "$\\hat{D} = \\hat{D_{e}} + \\hat{D_{v}}$.  "
                                   "These terms further decompose into "
                                   "$\\hat{D_{v}} = \\frac{\\tau}{2\\eta}$ and "
                                   "$\\hat{D_{e}} = \\frac{\\overset{\\nabla}{\\tau}}{2\\mu}$, where "
                                   "$\\tau$ is the viscous deviatoric stress, $\\eta$ is the shear viscosity, "
                                   "$\\mu$ is the shear modulus and $\\overset{\\nabla}{\\tau}$ is the "
                                   "Jaumann corotational stress rate. This later term (eqn. 24) contains the "
                                   "time derivative of the deviatoric stress ($\\dot{\\tau}$) and terms that "
                                   "account for material spin (e.g., rotation) due to advection: "
                                   "$\\overset{\\nabla}{\\tau} = \\dot{\\tau} + {\\tau}W -W\\tau$. "
                                   "Above, $W$ is the material spin tensor (eqn. 25): "
                                   "$W_{ij} = \\frac{1}{2} \\left (\\frac{\\partial V_{i}}{\\partial x_{j}} - "
                                   "\\frac{\\partial V_{j}}{\\partial x_{i}} \\right )$. "
                                   "\n\n "
                                   "If plasticity is included, the deviatoric rate of deformation may be written as: "
                                   "$\\hat{D} = \\hat{D_{e}} + \\hat{D_{v}} + \\hat{D_{p}}$, where $\\hat{D_{p}}$ "
                                   "is the plastic component. $\\hat{D_{p}}$ decomposes to $\\frac{\\tau_{y}}{2\\eta_{y}}$, "
                                   "where $\\tau_{y}$ is the yield stress and $\\eta_{y}$ is the viscosity rescaled "
                                   "to the yield surface. "
                                   "The Jaumann stress-rate can also be approximated using terms from the "
                                   "previous time step ($t$) and current time step ($t + \\Delta t^{e}$): "
                                   "$\\smash[t]{\\overset{\\nabla}{\\tau}}^{t + \\Delta t^{e}} \\approx "
                                   "\\frac{\\tau^{t + \\Delta t^{e} - \\tau^{t}}}{\\Delta t^{e}} - "
                                   "W^{t}\\tau^{t} + \\tau^{t}W^{t}$. "
                                   "In this material model, the size of the time step above ($\\Delta t^{e}$) "
                                   "can be specified as the numerical time step size or an independent fixed time "
                                   "step. If the latter case is selected, the user has an option to apply a "
                                   "stress averaging scheme to account for the differences between the numerical "
                                   "and fixed elastic time step (eqn. 32). If one selects to use a fixed elastic time "
                                   "step throughout the model run, this can still be achieved by using CFL and "
                                   "maximum time step values that restrict the numerical time step to a specific time."
                                   "\n\n "
                                   "The formulation above allows rewriting the total rate of deformation (eqn. 29) as\n "
                                   "$\\tau^{t + \\Delta t^{e}} = \\eta_{eff} \\left ( "
                                   "2\\hat{D}^{t + \\triangle t^{e}} + \\frac{\\tau^{t}}{\\mu \\Delta t^{e}} + "
                                   "\\frac{W^{t}\\tau^{t} - \\tau^{t}W^{t}}{\\mu}  \\right )$. "
                                   "\n\n "
                                   "The effective viscosity (eqn. 28) is a function of the viscosity ($\\eta$), "
                                   "elastic time step size ($\\Delta t^{e}$) and shear relaxation time "
                                   "($ \\alpha = \\frac{\\eta}{\\mu} $): "
                                   "$\\eta_{eff} = \\eta \\frac{\\Delta t^{e}}{\\Delta t^{e} + \\alpha}$ "
                                   "The magnitude of the shear modulus thus controls how much the effective "
                                   "viscosity is reduced relative to the initial viscosity. "
                                   "\n\n "
                                   "Elastic effects are introduced into the governing Stokes equations through "
                                   "an elastic force term (eqn. 30) using stresses from the previous time step: "
                                   "$F^{e,t} = -\\frac{\\eta_{eff}}{\\mu \\Delta t^{e}} \\tau^{t}$. "
                                   "This force term is added onto the right-hand side force vector in the "
                                   "system of equations. "
                                   "\n\n "
                                   "When plastic yielding occurs, the effective viscosity in equation 29 and 30 is the "
                                   "plastic viscosity (equation 36). If the current stress is below the plastic "
                                   "yield stress, the effective viscosity is still as defined in equation 28. "
                                   "During non-linear iterations, we define the current stress prior to yielding "
                                   "(e.g., value compared to yield stress) as "
                                   "$\\tau^{t + \\Delta t^{e}} = \\eta_{eff} \\left ( 2\\hat{D}^{t + \\triangle t^{e}} + "
                                   "\\frac{\\tau^{t}}{\\mu \\Delta t^{e}} \\right ) $"
                                   "\n\n "
                                   "Compositional fields can each be assigned individual values of "
                                   "thermal diffusivity, heat capacity, density, thermal "
                                   "expansivity and rheological parameters. "
                                   "\n\n "
                                   "If more than one compositional field is present at a given "
                                   "point, viscosities are averaged with an arithmetic, geometric "
                                   "harmonic (default) or maximum composition scheme. "
                                   "\n\n "
                                   "The value for the components of this formula and additional "
                                   "parameters are read from the parameter file in subsection "
                                   " 'Material model/Visco Plastic'.")
  }
}<|MERGE_RESOLUTION|>--- conflicted
+++ resolved
@@ -190,66 +190,6 @@
           out.thermal_expansion_coefficients[i] = MaterialUtilities::average_value (volume_fractions, eos_outputs.thermal_expansion_coefficients, MaterialUtilities::arithmetic);
           out.specific_heat[i] = MaterialUtilities::average_value (volume_fractions, eos_outputs.specific_heat_capacities, MaterialUtilities::arithmetic);
 
-          out.compressibilities[i] = MaterialUtilities::average_value (volume_fractions, eos_outputs.compressibilities, MaterialUtilities::arithmetic);
-          out.entropy_derivative_pressure[i] = MaterialUtilities::average_value (volume_fractions, eos_outputs.entropy_derivative_pressure, MaterialUtilities::arithmetic);
-          out.entropy_derivative_temperature[i] = MaterialUtilities::average_value (volume_fractions, eos_outputs.entropy_derivative_temperature, MaterialUtilities::arithmetic);
-
-          // Compute the effective viscosity if requested and retrieve whether the material is plastically yielding.
-          // Also always compute the viscosity if additional outputs are requested, because the viscosity is needed
-          // to compute the elastic force term.
-          bool plastic_yielding = false;
-          IsostrainViscosities isostrain_viscosities;
-          if (in.requests_property(MaterialProperties::viscosity) || in.requests_property(MaterialProperties::additional_outputs))
-            {
-              // Currently, the viscosities for each of the compositional fields are calculated assuming
-              // isostrain amongst all compositions, allowing calculation of the viscosity ratio.
-              // TODO: This is only consistent with viscosity averaging if the arithmetic averaging
-              // scheme is chosen. It would be useful to have a function to calculate isostress viscosities.
-              isostrain_viscosities =
-                rheology->calculate_isostrain_viscosities(in, i, volume_fractions_for_rheology, phase_function_values, phase_function.n_phase_transitions_for_each_composition());
-
-              // The isostrain condition implies that the viscosity averaging should be arithmetic (see above).
-              // We have given the user freedom to apply alternative bounds, because in diffusion-dominated
-              // creep (where n_diff=1) viscosities are stress and strain-rate independent, so the calculation
-              // of compositional field viscosities is consistent with any averaging scheme.
-              out.viscosities[i] = MaterialUtilities::average_value(volume_fractions_for_rheology, isostrain_viscosities.composition_viscosities, rheology->viscosity_averaging);
-
-              // Decide based on the maximum composition if material is yielding.
-              // This avoids for example division by zero for harmonic averaging (as plastic_yielding
-              // holds values that are either 0 or 1), but might not be consistent with the viscosity
-              // averaging chosen.
-              std::vector<double>::const_iterator max_composition = std::max_element(volume_fractions_for_rheology.begin(), volume_fractions_for_rheology.end());
-              plastic_yielding = isostrain_viscosities.composition_yielding[std::distance(volume_fractions_for_rheology.begin(), max_composition)];
-
-              // Compute viscosity derivatives if they are requested
-              if (MaterialModel::MaterialModelDerivatives<dim> *derivatives =
-                    out.template get_additional_output<MaterialModel::MaterialModelDerivatives<dim>>())
-
-                rheology->compute_viscosity_derivatives(i, volume_fractions_for_rheology,
-                                                        isostrain_viscosities.composition_viscosities,
-                                                        in, out, phase_function_values,
-                                                        phase_function.n_phase_transitions_for_each_composition());
-            }
-          else
-            {
-              // The viscosity was not requested. Poison its value, along with the other
-              // quantities we set above and that would otherwise remain uninitialized
-              isostrain_viscosities.composition_yielding.clear();
-              isostrain_viscosities.composition_viscosities.clear();
-              isostrain_viscosities.current_friction_angles.clear();
-              isostrain_viscosities.current_cohesions.clear();
-
-              out.viscosities[i] = numbers::signaling_nan<double>();
-
-              if (MaterialModel::MaterialModelDerivatives<dim> *derivatives =
-                    out.template get_additional_output<MaterialModel::MaterialModelDerivatives<dim>>())
-                {
-                  derivatives->viscosity_derivative_wrt_strain_rate[i] = numbers::signaling_nan<SymmetricTensor<2,dim>>();
-                  derivatives->viscosity_derivative_wrt_pressure[i] = numbers::signaling_nan<double>();
-                }
-            }
-
-          // Compute thermal conductivity or thermal diffusivity
           if (define_conductivities == false)
             {
               double thermal_diffusivity = 0.0;
@@ -273,48 +213,66 @@
             {
               // Use thermal conductivity values specified in the parameter file, if this
               // option was selected.
-              if (define_hydrothermal_circulation == true)
+              out.thermal_conductivities[i] = MaterialUtilities::average_value (volume_fractions, thermal_conductivities, MaterialUtilities::arithmetic);
+            }
+
+          out.compressibilities[i] = MaterialUtilities::average_value (volume_fractions, eos_outputs.compressibilities, MaterialUtilities::arithmetic);
+          out.entropy_derivative_pressure[i] = MaterialUtilities::average_value (volume_fractions, eos_outputs.entropy_derivative_pressure, MaterialUtilities::arithmetic);
+          out.entropy_derivative_temperature[i] = MaterialUtilities::average_value (volume_fractions, eos_outputs.entropy_derivative_temperature, MaterialUtilities::arithmetic);
+
+          // Compute the effective viscosity if requested and retrieve whether the material is plastically yielding.
+          // Also always compute the viscosity if additional outputs are requested, because the viscosity is needed
+          // to compute the elastic force term.
+          bool plastic_yielding = false;
+          IsostrainViscosities isostrain_viscosities;
+          if (in.requests_property(MaterialProperties::viscosity) || in.requests_property(MaterialProperties::additional_outputs))
+            {
+              // Currently, the viscosities for each of the compositional fields are calculated assuming
+              // isostrain amongst all compositions, allowing calculation of the viscosity ratio.
+              // TODO: This is only consistent with viscosity averaging if the arithmetic averaging
+              // scheme is chosen. It would be useful to have a function to calculate isostress viscosities.
+              isostrain_viscosities =
+                rheology->calculate_isostrain_viscosities(in, i, volume_fractions_for_rheology, phase_function_values, phase_function.n_phase_transitions_for_each_composition());
+
+              // The isostrain condition implies that the viscosity averaging should be arithmetic (see above).
+              // We have given the user freedom to apply alternative bounds, because in diffusion-dominated
+              // creep (where n_diff=1) viscosities are stress and strain-rate independent, so the calculation
+              // of compositional field viscosities is consistent with any averaging scheme.
+              out.viscosities[i] = MaterialUtilities::average_value(volume_fractions_for_rheology, isostrain_viscosities.composition_viscosities, rheology->viscosity_averaging);
+
+              // Decide based on the maximum composition if material is yielding.
+              // This avoids for example division by zero for harmonic averaging (as plastic_yielding
+              // holds values that are either 0 or 1), but might not be consistent with the viscosity
+              // averaging chosen.
+              std::vector<double>::const_iterator max_composition = std::max_element(volume_fractions_for_rheology.begin(), volume_fractions_for_rheology.end());
+              plastic_yielding = isostrain_viscosities.composition_yielding[std::distance(volume_fractions_for_rheology.begin(), max_composition)];
+
+              // Compute viscosity derivatives if they are requested
+              if (MaterialModel::MaterialModelDerivatives<dim> *derivatives =
+                    out.template get_additional_output<MaterialModel::MaterialModelDerivatives<dim>>())
+
+                rheology->compute_viscosity_derivatives(i, volume_fractions_for_rheology,
+                                                        isostrain_viscosities.composition_viscosities,
+                                                        in, out, phase_function_values,
+                                                        phase_function.n_phase_transitions_for_each_composition());
+            }
+          else
+            {
+              // The viscosity was not requested. Poison its value, along with the other
+              // quantities we set above and that would otherwise remain uninitialized
+              isostrain_viscosities.composition_yielding.clear();
+              isostrain_viscosities.composition_viscosities.clear();
+              isostrain_viscosities.current_friction_angles.clear();
+              isostrain_viscosities.current_cohesions.clear();
+
+              out.viscosities[i] = numbers::signaling_nan<double>();
+
+              if (MaterialModel::MaterialModelDerivatives<dim> *derivatives =
+                    out.template get_additional_output<MaterialModel::MaterialModelDerivatives<dim>>())
                 {
-                  // Simplified hydrothermal circulation process to approximate
-                  // its effect on the temperature field by enhancing the thermal
-                  // conductivity. The smoothing function is from Gregg et al. (2009)
-                  // "Melt generation, crystallization, and extraction beneath
-                  // segmented oceanic transform faults"
-                  double current_thermal_conductivity = 0.0;
-                  double current_Nusselt_number = 0.0;
-                  double current_A_smoothing = 0.0;
-                  double current_T_cooling = 0.0;
-                  double current_D_cooling = 0.0;
-                  for (unsigned int j=0; j < volume_fractions.size(); ++j)
-                    {
-                      current_thermal_conductivity += volume_fractions[j] * thermal_conductivities[j];
-                      current_Nusselt_number += volume_fractions[j] * Nusselt_number[j];
-                      current_A_smoothing += volume_fractions[j] * A_smoothing[j];
-                      current_T_cooling += volume_fractions[j] * T_cooling[j];
-                      current_D_cooling += volume_fractions[j] * D_cooling[j];
-                    }
-                  //Enhanced thermal conductivity due to hydrothermal circulation
-                  //at the given positions where the temperature is not greater
-                  //than cut-off temperature.
-                  // Note that the unit of the temperature (>=0) used in the 
-                  // smoothing part is Celcius, not the default unit Kelvin.
-                  const double temperature_in_C = in.temperature[i]-273;
-                  const double point_depth = this->get_geometry_model().depth(in.position[i]);
-                  const double smoothing_part = std::exp(current_A_smoothing *(2.0 -
-                                                std::max(temperature_in_C,0.0) / (current_T_cooling-273)
-                                                - point_depth / current_D_cooling));
-                  if (current_A_smoothing == 0.0)
-                    {
-                      if (in.temperature[i]<= current_T_cooling && point_depth <= current_D_cooling)
-                        out.thermal_conductivities[i] = current_thermal_conductivity * current_Nusselt_number;
-                      else
-                        out.thermal_conductivities[i] = current_thermal_conductivity;
-                    }
-                  else
-                    out.thermal_conductivities[i] = current_thermal_conductivity * (1 + (current_Nusselt_number - 1.0) * smoothing_part);
+                  derivatives->viscosity_derivative_wrt_strain_rate[i] = numbers::signaling_nan<SymmetricTensor<2,dim>>();
+                  derivatives->viscosity_derivative_wrt_pressure[i] = numbers::signaling_nan<double>();
                 }
-              else
-                out.thermal_conductivities[i] = MaterialUtilities::average_value (volume_fractions, thermal_conductivities, MaterialUtilities::arithmetic);
             }
 
           // Now compute changes in the compositional fields (i.e. the accumulated strain).
@@ -507,32 +465,8 @@
           thermal_diffusivities = Utilities::MapParsing::parse_map_to_double_array(prm.get("Thermal diffusivities"), options);
           define_conductivities = prm.get_bool ("Define thermal conductivities");
 
-<<<<<<< HEAD
-          thermal_conductivities = Utilities::parse_map_to_double_array (prm.get("Thermal conductivities"),
-                                                                        list_of_composition_names,
-                                                                        has_background_field,
-                                                                        "Thermal conductivities");
-          define_hydrothermal_circulation = prm.get_bool ("Define hydrothermal circulation");
-          Nusselt_number = Utilities::parse_map_to_double_array (prm.get("Nusselt numbers"),
-                                                                        list_of_composition_names,
-                                                                        has_background_field,
-                                                                        "Nusselt numbers");
-          T_cooling = Utilities::parse_map_to_double_array (prm.get("Hydrothermal circulation cutoff temperatures"),
-                                                                        list_of_composition_names,
-                                                                        has_background_field,
-                                                                        "Hydrothermal circulation cutoff temperatures");
-          D_cooling = Utilities::parse_map_to_double_array (prm.get("Hydrothermal circulation cutoff depths"),
-                                                                        list_of_composition_names,
-                                                                        has_background_field,
-                                                                        "Hydrothermal circulation cutoff depths");
-          A_smoothing = Utilities::parse_map_to_double_array (prm.get("Hydrothermal circulation smoothing factors"),
-                                                                        list_of_composition_names,
-                                                                        has_background_field,
-                                                                        "Hydrothermal circulation smoothing factors");
-=======
           options.property_name = "Thermal conductivities";
           thermal_conductivities = Utilities::MapParsing::parse_map_to_double_array (prm.get("Thermal conductivities"), options);
->>>>>>> dbbe22b6
 
           rheology = std::make_unique<Rheology::ViscoPlastic<dim>>();
           rheology->initialize_simulator (this->get_simulator());
