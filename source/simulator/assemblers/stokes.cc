--- conflicted
+++ resolved
@@ -118,7 +118,6 @@
               if (introspection.is_stokes_component(fe.system_to_component_index(i).first))
                 {
                   if (this->get_parameters().use_full_A_block_preconditioner == false)
-<<<<<<< HEAD
                     {
                       scratch.grads_phi_u[i_stokes] = scratch.finite_element_values[introspection.extractors.velocities].symmetric_gradient(i, q);
                       scratch.div_phi_u[i_stokes]   = scratch.finite_element_values[introspection.extractors.velocities].divergence(i, q);                                                      
@@ -126,18 +125,6 @@
 
                   scratch.phi_p[i_stokes] = scratch.finite_element_values[introspection.extractors.pressure].value(i, q);
 
-=======
-                    scratch.grads_phi_u[i_stokes] =
-                      scratch.finite_element_values[introspection.extractors
-                                                    .velocities].symmetric_gradient(i, q);
-                  scratch.phi_p[i_stokes] = scratch.finite_element_values[introspection
-                                                                          .extractors.pressure].value(i, q);
-                  if (this->get_parameters().use_bfbt == true)
-                    {
-                      scratch.grad_phi_p[i_stokes]=scratch.finite_element_values[introspection.extractors.pressure].gradient(i,q);
-                      scratch.phi_u[i_stokes]=scratch.finite_element_values[introspection.extractors.velocities].value(i,q);
-                    }
->>>>>>> 0a137d57
                   ++i_stokes;
                 }
               ++i;
