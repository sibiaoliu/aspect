--- conflicted
+++ resolved
@@ -655,21 +655,18 @@
     return simulator->do_pressure_rhs_compatibility_modification;
   }
 
-<<<<<<< HEAD
   template <int dim>
   bool
   SimulatorAccess<dim>::model_has_prescribed_stokes_solution () const
   {
     return (simulator->prescribed_stokes_solution.get() != 0);
-=======
-
+  }
 
   template <int dim>
   const Postprocess::Manager<dim> &
   SimulatorAccess<dim>::get_postprocess_manager() const
   {
     return simulator->postprocess_manager;
->>>>>>> 6156314c
   }
 }
 
