# Copyright (C) 2013 - 2023 by the authors of the ASPECT code.
#
# This file is part of ASPECT.
#
# ASPECT is free software; you can redistribute it and/or modify
# it under the terms of the GNU General Public License as published by
# the Free Software Foundation; either version 2, or (at your option)
# any later version.
#
# ASPECT is distributed in the hope that it will be useful,
# but WITHOUT ANY WARRANTY; without even the implied warranty of
# MERCHANTABILITY or FITNESS FOR A PARTICULAR PURPOSE.  See the
# GNU General Public License for more details.
#
# You should have received a copy of the GNU General Public License
# along with ASPECT; see the file doc/COPYING.  If not see
# <http://www.gnu.org/licenses/>.

CMAKE_MINIMUM_REQUIRED(VERSION 3.1.0)

MESSAGE(STATUS "====================================================")
MESSAGE(STATUS "============ Configuring ASPECT ====================")
MESSAGE(STATUS "====================================================")

IF (EXISTS ${CMAKE_SOURCE_DIR}/CMakeCache.txt)
  MESSAGE(FATAL_ERROR  "Detected the file\n"
  "${CMAKE_SOURCE_DIR}/CMakeCache.txt\n"
  "in your source directory, which is a left-over from an in-source build. "
  "Please delete the file before running cmake from a separate build directory.")
ENDIF()

IF ("${CMAKE_SOURCE_DIR}" STREQUAL "${CMAKE_BINARY_DIR}")
  MESSAGE(FATAL_ERROR  "ASPECT does not support in-source builds in ${CMAKE_BINARY_DIR}. "
  "Please run cmake from a separate build directory."
  "\n"
  "Note that CMake created a file called CMakeCache.txt and a folder called "
  "CMakeFiles in the source directory that you have to remove before you can "
  "begin a build in a different directory.")
ENDIF()

# Set the name of the project and main target. If we are generating
# ASPECT debug and release mode, we have the debug build as 'aspect'
# and we populate a list of all targets (by default they are the same):
SET(TARGET "aspect")
SET(TARGETS "aspect")

FILE(GLOB_RECURSE TARGET_SRC
     "source/*.cc" "unit_tests/*.cc" "include/*.h" "contrib/catch/catch.hpp")

# Special treatment of some files for unity builds. We move the following
# files to the end of the list of all .cc files (TARGET_SRC). This ordering is
# required to not have specializations (for example helper_functions.cc)
# appear after explicit class instantiation (for example core.cc) of the same
# class that happen to be included in the same unity cxx file.
SET(UNITY_LAST_FILES
  "source/simulator/core.cc;source/volume_of_fluid/handler.cc")

FOREACH(_source_file ${UNITY_LAST_FILES})
  SET(_full_name "${CMAKE_SOURCE_DIR}/${_source_file}")
  LIST(FIND TARGET_SRC ${_full_name} _index)
  IF(_index EQUAL -1)
    MESSAGE(FATAL_ERROR "could not find ${_full_name}.")
  ENDIF()

  LIST(REMOVE_ITEM TARGET_SRC ${_full_name})
  LIST(APPEND TARGET_SRC ${_full_name})
ENDFOREACH()

# Set up include directories. Put the ASPECT header files
# to the front of the list, whereas the 'catch' headers can
# be preempted by the system
INCLUDE_DIRECTORIES(BEFORE ${CMAKE_BINARY_DIR}/include include)
INCLUDE_DIRECTORIES(AFTER  contrib/catch)

# Generate compile_commands.json for tooling (VS Code, etc.)
set(CMAKE_EXPORT_COMPILE_COMMANDS ON)

LIST(APPEND CMAKE_MODULE_PATH
  ${CMAKE_SOURCE_DIR}
  ${CMAKE_SOURCE_DIR}/cmake/modules
  )

FIND_PACKAGE(deal.II 9.4.0 QUIET
  HINTS ${deal.II_DIR} ${DEAL_II_DIR} $ENV{DEAL_II_DIR}
  )
IF(NOT ${deal.II_FOUND})
  MESSAGE(FATAL_ERROR "\n*** Could not find a suitably recent version of deal.II. ***\n"
    "You may want to either pass a flag -DDEAL_II_DIR=/path/to/deal.II to cmake "
    "or set an environment variable \"DEAL_II_DIR\" that contains a path to a "
    "sufficiently recent version of deal.II."
    )
ENDIF()

MESSAGE(STATUS "Found deal.II version ${DEAL_II_PACKAGE_VERSION} at '${deal.II_DIR}'")

SET(_DEALII_GOOD ON)

IF(NOT DEAL_II_WITH_P4EST)
    MESSAGE(SEND_ERROR
      "\n-- deal.II was built without support for p4est!\n"
      )
    SET(_DEALII_GOOD OFF)
ENDIF()

IF(NOT DEAL_II_WITH_TRILINOS)
    MESSAGE(SEND_ERROR
      "\n-- deal.II was built without support for Trilinos!\n"
      )
    SET(_DEALII_GOOD OFF)
ENDIF()

IF (NOT _DEALII_GOOD)
  MESSAGE(FATAL_ERROR
    "\nASPECT requires a deal.II installation built with support for Trilinos and p4est but one or both of these appears to be missing!\n"
    )
ENDIF()

DEAL_II_INITIALIZE_CACHED_VARIABLES()
PROJECT(${TARGET} CXX)

SET(FORCE_COLORED_OUTPUT ON CACHE BOOL "Forces colored output when compiling with gcc and clang.")

SET(ASPECT_WITH_WORLD_BUILDER ON CACHE BOOL "Whether to enable compiling aspect with the Geodynamic World Builder.")
MESSAGE(STATUS "ASPECT_WITH_WORLD_BUILDER = '${ASPECT_WITH_WORLD_BUILDER}'")
if(ASPECT_WITH_WORLD_BUILDER)
  # Check whether we can find the WorldBuilder.
  SET(WORLD_BUILDER_SOURCE_DIR "" CACHE PATH "Provide an external World Builder directory to be compiled with ASPECT. If the path is not provided or the World Builder is not found in the provided location, the version in the contrib folder is used.")
  IF (NOT EXISTS ${WORLD_BUILDER_SOURCE_DIR}/VERSION)
    MESSAGE(STATUS "World Builder not found. Using internal version.")
    SET(WORLD_BUILDER_SOURCE_DIR "${CMAKE_SOURCE_DIR}/contrib/world_builder/" CACHE PATH "" FORCE)
  ENDIF()

  # add source and include dirs:
  INCLUDE_DIRECTORIES("${WORLD_BUILDER_SOURCE_DIR}/include/")
  INCLUDE("${WORLD_BUILDER_SOURCE_DIR}/cmake/version.cmake")

  MESSAGE(STATUS "Using World Builder version ${WORLD_BUILDER_VERSION} found at ${WORLD_BUILDER_SOURCE_DIR}.")

  IF(WORLD_BUILDER_VERSION VERSION_GREATER_EQUAL 0.6.0)
    ADD_SUBDIRECTORY("${WORLD_BUILDER_SOURCE_DIR}" ${CMAKE_BINARY_DIR}/world_builder/)
    INCLUDE_DIRECTORIES("${CMAKE_BINARY_DIR}/world_builder/include/")
  ELSE()
    IF(WORLD_BUILDER_VERSION VERSION_LESS 0.5.0)
      FILE(GLOB_RECURSE wb_files "${WORLD_BUILDER_SOURCE_DIR}/source/*.cc")
    ELSE()
      FILE(GLOB_RECURSE wb_files "${WORLD_BUILDER_SOURCE_DIR}/source/world_builder/*.cc")
    ENDIF()
    LIST(APPEND TARGET_SRC ${wb_files})
    ADD_DEFINITIONS(-DWB_WITH_MPI)

    # generate config.cc and include it:
    IF(WORLD_BUILDER_VERSION VERSION_LESS 0.5.0)
      CONFIGURE_FILE("${WORLD_BUILDER_SOURCE_DIR}/source/config.cc.in" "${CMAKE_BINARY_DIR}/source/world_builder/config.cc" @ONLY)
      LIST(INSERT TARGET_SRC 0 "${CMAKE_BINARY_DIR}/source/world_builder/config.cc")
      FILE(REMOVE "${CMAKE_BINARY_DIR}/include/world_builder/config.h")
    ELSE()
      Message(STATUS "C ${CMAKE_BINARY_DIR}")
      CONFIGURE_FILE("${WORLD_BUILDER_SOURCE_DIR}/include/world_builder/config.h.in" "${CMAKE_BINARY_DIR}/include/world_builder/config.h" @ONLY)
      INCLUDE_DIRECTORIES("${CMAKE_BINARY_DIR}/include/")
      FILE(REMOVE "${CMAKE_BINARY_DIR}/source/world_builder/config.cc")
    ENDIF()

    # Move some file to the end for unity builds to make sure other file come
    # "before". Note: The current design keeps all ASPECT files (including
    # ASPECT_UNITY_LAST files) before all GWB files. Mixing them will causes
    # many issues with non-unique namespace names like Utilities.
    IF(WORLD_BUILDER_VERSION VERSION_LESS 0.5.0)
      SET(UNITY_WB_LAST_FILES
      "${WORLD_BUILDER_SOURCE_DIR}/source/parameters.cc")
    ELSE()
      SET(UNITY_WB_LAST_FILES
      "${WORLD_BUILDER_SOURCE_DIR}/source/world_builder/parameters.cc")
    ENDIF()

    FOREACH(_source_file ${UNITY_WB_LAST_FILES})
      LIST(FIND TARGET_SRC ${_source_file} _index)
      IF(_index EQUAL -1)
        MESSAGE(FATAL_ERROR "could not find ${_source_file}.")
      ENDIF()

      LIST(REMOVE_ITEM TARGET_SRC ${_source_file})
      LIST(APPEND TARGET_SRC ${_source_file})
    ENDFOREACH()

    FOREACH(_source_file ${wb_files})
      # exclude the world builder files from including precompiled headers, they
      # do not include ASPECT's dependencies at all.
      SET_PROPERTY(SOURCE ${_source_file} PROPERTY COTIRE_EXCLUDED TRUE )
      SET_PROPERTY(SOURCE ${_source_file} PROPERTY SKIP_PRECOMPILE_HEADERS TRUE )
      # Temporarily disable world builder unity builds:
      SET_PROPERTY(SOURCE ${_source_file} PROPERTY SKIP_UNITY_BUILD_INCLUSION TRUE )
    ENDFOREACH()

    SET_PROPERTY(SOURCE "${CMAKE_BINARY_DIR}/world_builder_config.cc" PROPERTY COTIRE_EXCLUDED TRUE )
    SET_PROPERTY(SOURCE "${CMAKE_BINARY_DIR}/world_builder_config.cc" PROPERTY SKIP_PRECOMPILE_HEADERS TRUE )
  ENDIF()
ENDIF()



# load in version info and export it
FILE(STRINGS "${CMAKE_SOURCE_DIR}/VERSION" ASPECT_PACKAGE_VERSION LIMIT_COUNT 1)

INCLUDE(${CMAKE_SOURCE_DIR}/cmake/macro_aspect_query_git_information.cmake)
ASPECT_QUERY_GIT_INFORMATION("ASPECT")
CONFIGURE_FILE(${CMAKE_SOURCE_DIR}/include/aspect/revision.h.in ${CMAKE_BINARY_DIR}/include/aspect/revision.h @ONLY)

INCLUDE(CMakePackageConfigHelpers)
WRITE_BASIC_PACKAGE_VERSION_FILE(
  "${CMAKE_BINARY_DIR}/AspectConfigVersion.cmake"
  VERSION ${ASPECT_PACKAGE_VERSION}
  COMPATIBILITY AnyNewerVersion
)

# Configure a cmake fragment that plugins can use to
# set up compiler flags, include paths, etc to compile an
# ASPECT plugin.
# Config for the build dir:
SET(CONFIG_INCLUDE_DIRS "${CMAKE_BINARY_DIR}/include" "${CMAKE_SOURCE_DIR}/include")
SET(CONFIG_DIR "${CMAKE_BINARY_DIR}")
CONFIGURE_FILE(
  ${CMAKE_SOURCE_DIR}/cmake/AspectConfig.cmake.in
  ${CMAKE_BINARY_DIR}/AspectConfig.cmake
  @ONLY
)
# Config for the install dir:
SET(CONFIG_INCLUDE_DIRS "${CMAKE_INSTALL_PREFIX}/include")
SET(CONFIG_DIR "${CMAKE_INSTALL_PREFIX}/bin")
CONFIGURE_FILE(
  ${CMAKE_SOURCE_DIR}/cmake/AspectConfig.cmake.in
  ${CMAKE_BINARY_DIR}/forinstall/AspectConfig.cmake
  @ONLY
)

# Next, set up the testsuite

SET(ASPECT_RUN_ALL_TESTS OFF CACHE BOOL "Set up complete test suite to run.")
SET(ASPECT_NEED_TEST_CONFIGURE ON CACHE BOOL "If true, reconfigure test project.")
SET(ASPECT_COMPARE_TEST_RESULTS ON CACHE BOOL "Compare test results with high accuracy.")

CONFIGURE_FILE(
  ${CMAKE_SOURCE_DIR}/tests/cmake/CTestCustom.ctest.in
  ${CMAKE_BINARY_DIR}/CTestCustom.ctest
  @ONLY
)
CONFIGURE_FILE(
  ${CMAKE_SOURCE_DIR}/tests/cmake/print_test_info.sh
  ${CMAKE_BINARY_DIR}/print_test_info.sh
  @ONLY
)

# enable all tests and force a re-run of the cmake configuration in the test/ folder:
ADD_CUSTOM_TARGET(setup_tests
  COMMAND ${CMAKE_COMMAND} -D ASPECT_RUN_ALL_TESTS=ON -D ASPECT_NEED_TEST_CONFIGURE=ON . >/dev/null
  WORKING_DIRECTORY ${CMAKE_CURRENT_BINARY_DIR}
  COMMENT "Enabling all tests ...")

# Disable the ability to run all tests in an in-source build:
IF (("${CMAKE_SOURCE_DIR}" STREQUAL "${CMAKE_BINARY_DIR}") AND ASPECT_RUN_ALL_TESTS)
  SET(ASPECT_RUN_ALL_TESTS OFF CACHE BOOL "" FORCE)
  MESSAGE(FATAL_ERROR "\nEnabling all tests is not supported in in-source builds. Please create a separate build directory!\n")
ENDIF()


SET(ASPECT_TEST_GENERATOR "Unix Makefiles" CACHE STRING
  "Generator to use for the test cmake project. Using ninja instead of make is not recommended.")


# Allow us to make a global "test" target:
IF(POLICY CMP0037)
  # allow to override "test" target
  CMAKE_POLICY(SET CMP0037 OLD)
ENDIF()

# This is an empty target but we will make it depend on tests/ and unit_tests/ next:
ADD_CUSTOM_TARGET(test)

# Generate CTestTestfile.cmake in the main build folder that lists all subfolders
# that contain tests. This way you can call "ctest" in the build directory.
FILE(WRITE ${CMAKE_BINARY_DIR}/CTestTestfile.cmake "# auto-generated ctest file\n")

IF(EXISTS ${CMAKE_SOURCE_DIR}/unit_tests/CMakeLists.txt)
  # If we have the unit_tests directory, add it so ctest picks it up and configure
  # the test project in the subfolder:
  FILE(APPEND ${CMAKE_BINARY_DIR}/CTestTestfile.cmake "SUBDIRS(unit_tests)\n")
  FILE(MAKE_DIRECTORY ${CMAKE_CURRENT_BINARY_DIR}/unit_tests)
  EXECUTE_PROCESS(
    COMMAND ${CMAKE_COMMAND}
        -D CMAKE_BUILD_TYPE=${CMAKE_BUILD_TYPE}
        -D ASPECT_BINARY=${CMAKE_BINARY_DIR}/aspect
        ${CMAKE_CURRENT_SOURCE_DIR}/unit_tests
    OUTPUT_FILE setup_unit_tests.log
    RESULT_VARIABLE test_cmake_result
    WORKING_DIRECTORY ${CMAKE_CURRENT_BINARY_DIR}/unit_tests
   )
  IF(NOT test_cmake_result EQUAL 0)
    MESSAGE(FATAL_ERROR "ERROR: unittest/ project could not be configured.")
  ENDIF()

  # Finally hook up that "make test" will execute the tests:
  ADD_CUSTOM_TARGET(run_unit_tests
    COMMAND ${CMAKE_BINARY_DIR}/aspect --test
    WORKING_DIRECTORY ${CMAKE_CURRENT_BINARY_DIR}/unit_tests
    DEPENDS ${TARGET}
    COMMENT "Running unit_tests ...")

  ADD_DEPENDENCIES(test run_unit_tests)
ENDIF()

IF(EXISTS ${CMAKE_SOURCE_DIR}/tests/CMakeLists.txt)
  # Hook up the tests:
  FILE(APPEND ${CMAKE_BINARY_DIR}/CTestTestfile.cmake "SUBDIRS(tests)\n")
ENDIF()

IF(EXISTS ${CMAKE_SOURCE_DIR}/tests/CMakeLists.txt
  AND ${ASPECT_NEED_TEST_CONFIGURE})

  FILE(MAKE_DIRECTORY ${CMAKE_CURRENT_BINARY_DIR}/tests)

  SET(aspect_binary ${CMAKE_BINARY_DIR}/${TARGET})

  # set a flag so we don't need to rerun this configuration step every time:
  SET(ASPECT_NEED_TEST_CONFIGURE OFF CACHE BOOL "" FORCE)

  MESSAGE(STATUS "Setting up test project, see tests/setup_tests.log for details.")
  EXECUTE_PROCESS(
    COMMAND ${CMAKE_COMMAND} -G ${ASPECT_TEST_GENERATOR}
        -D ASPECT_RUN_ALL_TESTS=${ASPECT_RUN_ALL_TESTS}
        -D ASPECT_COMPARE_TEST_RESULTS=${ASPECT_COMPARE_TEST_RESULTS}
        -D Aspect_DIR=${CMAKE_BINARY_DIR}
        -D CMAKE_BUILD_TYPE=${CMAKE_BUILD_TYPE}
        -D ASPECT_BINARY=${aspect_binary}
        ${CMAKE_CURRENT_SOURCE_DIR}/tests
    OUTPUT_FILE setup_tests.log
    RESULT_VARIABLE test_cmake_result
    WORKING_DIRECTORY ${CMAKE_CURRENT_BINARY_DIR}/tests
   )
  IF(NOT test_cmake_result EQUAL 0)
    MESSAGE(FATAL_ERROR "ERROR: tests/ project could not be configured.")
  ENDIF()

  # Finally hook up that "make test" will execute the tests:
  ADD_CUSTOM_TARGET(run_tests
    COMMAND ${CMAKE_COMMAND} --build . --target test
    WORKING_DIRECTORY ${CMAKE_CURRENT_BINARY_DIR}/tests
    DEPENDS ${TARGET}
    COMMENT "Running tests ...")

  ADD_DEPENDENCIES(test run_tests)
ENDIF()

# Provide the "generate_reference_output" target:
ADD_CUSTOM_TARGET(generate_reference_output
  COMMAND ${CMAKE_CURRENT_SOURCE_DIR}/cmake/generate_reference_output.sh
  WORKING_DIRECTORY ${CMAKE_CURRENT_BINARY_DIR})


# Provide "indent" target for indenting all headers and source files
ADD_CUSTOM_TARGET(indent
  WORKING_DIRECTORY ${CMAKE_SOURCE_DIR}
  COMMAND ./contrib/utilities/indent
  COMMENT "Indenting all ASPECT header and source files..."
  )

IF(CMAKE_GENERATOR MATCHES "Ninja")
  SET(_make_command "$ ninja")
ELSE()
  SET(_make_command " $ make")
ENDIF()

# Provide "release" and "debug" targets to switch compile mode
IF(${DEAL_II_BUILD_TYPE} MATCHES "DebugRelease")
ADD_CUSTOM_TARGET(release
  COMMAND ${CMAKE_COMMAND} -D CMAKE_BUILD_TYPE=Release .
  COMMAND ${CMAKE_COMMAND} -E echo "***"
  COMMAND ${CMAKE_COMMAND} -E echo "*** Switched to Release mode. Now recompile with: ${_make_command}"
  COMMAND ${CMAKE_COMMAND} -E echo "***"
  WORKING_DIRECTORY ${CMAKE_CURRENT_BINARY_DIR}
  VERBATIM
  COMMENT "switching to RELEASE mode..."
  )
ADD_CUSTOM_TARGET(debug
  COMMAND ${CMAKE_COMMAND} -D CMAKE_BUILD_TYPE=Debug .
  COMMAND ${CMAKE_COMMAND} -E echo "***"
  COMMAND ${CMAKE_COMMAND} -E echo "*** Switched to Debug mode. Now recompile with: ${_make_command}"
  COMMAND ${CMAKE_COMMAND} -E echo "***"
  WORKING_DIRECTORY ${CMAKE_CURRENT_BINARY_DIR}
  VERBATIM
  COMMENT "switching to DEBUG mode..."
  )
ADD_CUSTOM_TARGET(debugrelease
  COMMAND ${CMAKE_COMMAND} -D CMAKE_BUILD_TYPE=DebugRelease .
  COMMAND ${CMAKE_COMMAND} -E echo "***"
  COMMAND ${CMAKE_COMMAND} -E echo "*** Switched to Debug and Release mode. Now recompile with: ${_make_command}"
  COMMAND ${CMAKE_COMMAND} -E echo "***"
  WORKING_DIRECTORY ${CMAKE_CURRENT_BINARY_DIR}
  VERBATIM
  COMMENT "switching to DEBUG/RELEASE mode..."
  )
ENDIF()

# Provide a "distclean" target (like it is done in deal.II):
ADD_CUSTOM_TARGET(distclean
  COMMAND ${CMAKE_COMMAND} --build ${CMAKE_BINARY_DIR} --target clean
  COMMAND ${CMAKE_COMMAND} -E remove_directory CMakeFiles
  COMMAND ${CMAKE_COMMAND} -E remove
    CMakeCache.txt cmake_install.cmake Makefile
    build.ninja rules.ninja .ninja_deps .ninja_log
  COMMENT "distclean invoked"
  )



FILE(WRITE ${CMAKE_BINARY_DIR}${CMAKE_FILES_DIRECTORY}/print_usage.cmake
"MESSAGE(
\"###
#
#  Project ${TARGET} set up with  ${DEAL_II_PACKAGE_NAME}-${DEAL_II_PACKAGE_VERSION}  found at
#      ${DEAL_II_PATH}
#
#  CMAKE_BUILD_TYPE:          ${CMAKE_BUILD_TYPE}
#
#  You can now run
#      ${_make_command}                - to compile and link ${TARGET}
#      ${_make_command} debug          - to switch the build type to 'Debug'
#      ${_make_command} release        - to switch the build type to 'Release'
#      ${_make_command} debugrelease   - to switch the build type to compile both
#      ${_make_command} clean          - to remove the generated executable as well as
#                               all intermediate compilation files
#      ${_make_command} distclean      - to clean the directory from all generated
#                               files (includes clean, runclean and the removal
#                               of the generated build system)
#      ${_make_command} setup_tests    - enable all tests and re-run test detection
#      ${_make_command} indent         - fix indentation of all source files
#      ${_make_command} info           - to view this message again
\")")

# Provide "info" target
ADD_CUSTOM_TARGET(info
  COMMAND ${CMAKE_COMMAND} -P ${CMAKE_BINARY_DIR}${CMAKE_FILES_DIRECTORY}/print_usage.cmake
  )


# Depending on whether we link statically or allow for shared libs,
# we can or can not load plugins via external shared libs. Pass this
# down during compilation so we can disable it in the code
SET(ASPECT_USE_SHARED_LIBS ON CACHE BOOL "If ON, we support loading shared plugin files.")
IF (DEAL_II_STATIC_EXECUTABLE STREQUAL "ON")
  MESSAGE(STATUS "Creating a statically linked executable")
  SET(ASPECT_USE_SHARED_LIBS OFF CACHE BOOL "" FORCE)
ENDIF()

INCLUDE (CheckCXXSourceCompiles)

SET(_backup_libs ${CMAKE_REQUIRED_LIBRARIES})
LIST(APPEND CMAKE_REQUIRED_LIBRARIES ${CMAKE_DL_LIBS})
CHECK_CXX_SOURCE_COMPILES("
#include <cstddef>
#include <dlfcn.h>

int main()
{
  void *handle = dlopen (\"somelib.so\", RTLD_LAZY);
  return handle == NULL || dlerror();
}
" HAVE_DLOPEN)
SET(CMAKE_REQUIRED_LIBRARIES ${_backup_libs})

IF (NOT HAVE_DLOPEN)
  MESSAGE(STATUS "dlopen() test failed, disabling dynamic plugin loading")
  SET(ASPECT_USE_SHARED_LIBS OFF CACHE BOOL "" FORCE)
ENDIF()

IF (ASPECT_USE_SHARED_LIBS)
  MESSAGE(STATUS "Enabling dynamic loading of plugins from the input file")
ELSE()
  MESSAGE(STATUS "Disabling dynamic loading of plugins from the input file")
ENDIF()

# See whether we can verify that every plugin we load is compiled against
# the same deal.II library
SET(ASPECT_HAVE_LINK_H ON CACHE BOOL "If ON, link.h exists and is usable.")
INCLUDE (CheckIncludeFileCXX)
CHECK_INCLUDE_FILE_CXX ("link.h" _HAVE_LINK_H)
IF (NOT _HAVE_LINK_H)
  SET(ASPECT_HAVE_LINK_H OFF CACHE BOOL "" FORCE)
ENDIF()
IF (ASPECT_HAVE_LINK_H)
  MESSAGE(STATUS "Enabling checking of compatible deal.II library when loading plugins")
ENDIF()

if (${FORCE_COLORED_OUTPUT})
  if(CMAKE_CXX_COMPILER_ID MATCHES "Clang" OR CMAKE_CXX_COMPILER MATCHES "AppleClang")
    STRING(APPEND DEAL_II_CXX_FLAGS_DEBUG " -fcolor-diagnostics")
    STRING(APPEND DEAL_II_CXX_FLAGS_RELEASE " -fcolor-diagnostics")
  elseif(CMAKE_CXX_COMPILER_ID MATCHES "GNU")
    STRING(APPEND DEAL_II_CXX_FLAGS_DEBUG " -fdiagnostics-color=always")
    STRING(APPEND DEAL_II_CXX_FLAGS_RELEASE " -fdiagnostics-color=always")
  endif()
endif()

SET(ASPECT_ADDITIONAL_CXX_FLAGS "" CACHE STRING "Additional CMAKE_CXX_FLAGS applied after the deal.II options.")

IF(NOT ASPECT_ADDITIONAL_CXX_FLAGS STREQUAL "")
  MESSAGE(STATUS "Appending ASPECT_ADDITIONAL_CXX_FLAGS: '${ASPECT_ADDITIONAL_CXX_FLAGS}':")
  STRING(APPEND DEAL_II_CXX_FLAGS_DEBUG " ${ASPECT_ADDITIONAL_CXX_FLAGS}")
  STRING(APPEND DEAL_II_CXX_FLAGS_RELEASE " ${ASPECT_ADDITIONAL_CXX_FLAGS}")
  MESSAGE(STATUS "  DEAL_II_CXX_FLAGS_DEBUG: ${DEAL_II_CXX_FLAGS_DEBUG}")
  MESSAGE(STATUS "  DEAL_II_CXX_FLAGS_RELEASE: ${DEAL_II_CXX_FLAGS_RELEASE}")
ENDIF()

# Provide "release" and "debug" targets to switch compile mode
IF(${CMAKE_BUILD_TYPE} MATCHES "DebugRelease")
  ADD_EXECUTABLE(${TARGET} ${TARGET_SRC})
  DEAL_II_SETUP_TARGET(${TARGET} DEBUG)
  ADD_EXECUTABLE(${TARGET}-release ${TARGET_SRC})
  DEAL_II_SETUP_TARGET(${TARGET}-release RELEASE)
  SET(TARGETS ${TARGET}-release ${TARGET})
  # default for testing:
  SET(TARGET ${TARGET})
ELSE()
  ADD_EXECUTABLE(${TARGET} ${TARGET_SRC})
  DEAL_II_SETUP_TARGET(${TARGET})
ENDIF()

# deal.II does not define NDEBUG, but the world builder relies on it to disable
# its asserts in release mode. Set it manually for anything but debug mode.
# Note: If deal.II decides in the future to define this, this can be removed.
IF (CMAKE_BUILD_TYPE MATCHES Release)
  ADD_DEFINITIONS("-DNDEBUG")
ENDIF()
IF (CMAKE_BUILD_TYPE MATCHES DebugRelease)
  target_compile_definitions(${TARGET}-release PUBLIC "NDEBUG")
ENDIF()

# find zlib if it is installed in a non-standard location
SET(ZLIB_DIR "" CACHE PATH "An optional hint to a ZLIB installation")
IF("${ZLIB_DIR}" STREQUAL "")
  SET(ZLIB_DIR "$ENV{ZLIB_DIR}" CACHE PATH "An optional hint to a ZLIB installation" FORCE)
ENDIF()
FIND_PACKAGE(ZLIB)
INCLUDE_DIRECTORIES(${ZLIB_INCLUDE_DIR})
FOREACH(_T ${TARGETS})
  TARGET_LINK_LIBRARIES(${_T} ${ZLIB_LIBRARY})
ENDFOREACH()

FIND_PACKAGE(PerpleX QUIET
  HINTS ./contrib/perplex/install/ ../ ../../ ${PERPLEX_DIR} $ENV{PERPLEX_DIR})
IF(${PerpleX_FOUND})
  MESSAGE(STATUS "PerpleX found at ${PerpleX_INCLUDE_DIR}")
  INCLUDE_DIRECTORIES(${PerpleX_INCLUDE_DIR})
  FOREACH(_T ${TARGETS})
    TARGET_LINK_LIBRARIES(${_T} ${PerpleX_LIBRARIES})
  ENDFOREACH()
  SET(ASPECT_WITH_PERPLEX ON)
ELSE()
  SET(ASPECT_WITH_PERPLEX OFF)
ENDIF()


# Find the libdap package so that ASPECT can connect to the OPeNDAP servers
# Author: Kodi Neumiller
SET(ASPECT_WITH_LIBDAP OFF CACHE BOOL "Check if the user wants to compile ASPECT with the libdap libraries.")
MESSAGE(STATUS "Using ASPECT_WITH_LIBDAP = '${ASPECT_WITH_LIBDAP}'")
IF(ASPECT_WITH_LIBDAP)
  FIND_PACKAGE(LIBDAP)
  IF(${LIBDAP_FOUND})
    INCLUDE_DIRECTORIES(${LIBDAP_INCLUDE_DIRS})
    FOREACH(_T ${TARGETS})
      TARGET_LINK_LIBRARIES(${_T} ${LIBDAP_LIBRARIES})
    ENDFOREACH()
    MESSAGE(STATUS "LIBDAP found at ${LIBDAP_LIBRARY}\n")
  ELSE()
    MESSAGE(FATAL_ERROR "LIBDAP not found. Disable ASPECT_WITH_LIBDAP or specify a hint to your installation directory with LIBDAP_DIR.")
  ENDIF()
ENDIF()

#
# NETCDF (c including parallel)
#
SET(ASPECT_WITH_NETCDF OFF CACHE BOOL "Check if the user wants to compile ASPECT with the NETCDF libraries.")

MESSAGE(STATUS "Using ASPECT_WITH_NETCDF = '${ASPECT_WITH_NETCDF}'")

IF(ASPECT_WITH_NETCDF)
  FIND_PACKAGE(NETCDF)
  IF(${NETCDF_FOUND})
    MESSAGE(STATUS "  NETCDF_INCLUDE_DIR: ${NETCDF_INCLUDE_DIR}")
    MESSAGE(STATUS "  NETCDF_LIBRARY: ${NETCDF_LIBRARY}")
    MESSAGE(STATUS "  NETCDF_VERSION: ${NETCDF_VERSION}")

    INCLUDE_DIRECTORIES(${NETCDF_INCLUDE_DIRS})
    FOREACH(_T ${TARGETS})
      TARGET_LINK_LIBRARIES(${_T} ${NETCDF_LIBRARIES})
    ENDFOREACH()
  ELSE()
    MESSAGE(FATAL_ERROR "NETCDF not found. Disable ASPECT_WITH_NETCDF or specify a hint to your installation directory with NETCDF_DIR.")
  ENDIF()
ENDIF()

IF(WORLD_BUILDER_VERSION VERSION_GREATER_EQUAL 0.6.0 AND ASPECT_WITH_WORLD_BUILDER)
  FOREACH(_T ${TARGETS})
    TARGET_LINK_LIBRARIES(${_T} WorldBuilder)
  ENDFOREACH()
ENDIF()


IF (ASPECT_USE_SHARED_LIBS)
  # some systems need to explicitly link to some libraries to use dlopen
  FOREACH(_T ${TARGETS})
    TARGET_LINK_LIBRARIES(${_T} ${CMAKE_DL_LIBS})
  ENDFOREACH()
ENDIF()



# Check if we can raise floating point exceptions.
#
# Note that some library we link with in ASPECT on some platforms will trigger
# floating point exceptions when converting -numeric_limits<double>::max to a
# string. The only thing we can do is a configure check and disable the
# exceptions. This is done here:
SET(ASPECT_USE_FP_EXCEPTIONS ON CACHE BOOL "If ON, floating point exception are raised in debug mode.")

# Clang 6.0 throws random floating point exceptions, which we could not
# track down. Disable the exceptions for now.
IF("${CMAKE_CXX_COMPILER_ID}" MATCHES "Clang" AND NOT CMAKE_CXX_COMPILER_VERSION VERSION_LESS 6.0.0)
  SET(ASPECT_USE_FP_EXCEPTIONS OFF CACHE BOOL "" FORCE)
ENDIF()

IF (ASPECT_USE_FP_EXCEPTIONS)
  INCLUDE(${CMAKE_SOURCE_DIR}/cmake/fpe_check.cmake)

  IF (HAVE_FP_EXCEPTIONS)
    MESSAGE(STATUS "Runtime floating point checks enabled.")
  ELSE()
    SET(ASPECT_USE_FP_EXCEPTIONS OFF CACHE BOOL "" FORCE)
    MESSAGE(STATUS "No support for feenableexcept(), disabling runtime floating point exception checks.")
  ENDIF()
ENDIF()


#
# generate config.h
#

# Define macro with the source directory that will be exported in
# config.h. This can be used to hard-code the location of data files, such as
# in $ASPECT_SOURCE_DIR/data/velocity-boundary-conditions/gplates/*
SET(ASPECT_SOURCE_DIR ${CMAKE_SOURCE_DIR})

# And finally generate the file
CONFIGURE_FILE(
  ${CMAKE_SOURCE_DIR}/include/aspect/config.h.in
  ${CMAKE_BINARY_DIR}/include/aspect/config.h
  )


# Check if we want to precompile header files. This speeds up compile time,
# but can fail on some machines with old cmake, therefore it is disabled by
# default. Also cotire currently has issues with cmake generator expressions
# used in deal.II for cmake version 3.9 and above. Disable cotire for cmake >=
# 3.9. Starting with cmake 3.16 there is native support inside cmake and we can
# use that.
IF(CMAKE_VERSION VERSION_LESS 3.9)
  SET(ASPECT_PRECOMPILE_HEADERS OFF CACHE BOOL "Precompile external header files using cotire to speedup compile time. Currently only supported for cmake 3.8 and older versions, or 3.16 and newer versions.")
  SET(ASPECT_UNITY_BUILD OFF CACHE BOOL "Combine source files into less compile targets to speedup compile time. Currently only supported for cmake 3.16 and newer versions." FORCE)
ELSEIF(NOT CMAKE_VERSION VERSION_LESS 3.16)
  SET(ASPECT_PRECOMPILE_HEADERS ON CACHE BOOL "Precompile external header files to speedup compile time. Currently only supported for cmake 3.8 and older versions or 3.16 and newer versions.")
  SET(ASPECT_UNITY_BUILD ON CACHE BOOL "Combine source files into less compile targets to speedup compile time. Currently only supported for cmake 3.16 and newer versions.")
ELSE()
  SET(ASPECT_PRECOMPILE_HEADERS OFF CACHE BOOL "Precompile external header files to speedup compile time. Currently only supported for cmake 3.8 and older versions or 3.16 and newer versions." FORCE)
  SET(ASPECT_UNITY_BUILD OFF CACHE BOOL "Combine source files into less compile targets to speedup compile time. Currently only supported for cmake 3.16 and newer versions." FORCE)
ENDIF()

IF (ASPECT_PRECOMPILE_HEADERS AND CMAKE_CXX_COMPILER_ID MATCHES "Intel")
  # Intel 19.1 produces internal compiler errors inside bundled boost with
  # precompiled headers, so we deactivate it:
  SET(ASPECT_PRECOMPILE_HEADERS OFF CACHE BOOL "" FORCE)
ENDIF()

IF (ASPECT_PRECOMPILE_HEADERS)
  IF (CMAKE_VERSION VERSION_LESS 3.9)
    MESSAGE(STATUS "Enabling cotire to precompile external header files.")
    INCLUDE(cmake/cotire)

    FOREACH(_T ${TARGETS})
      # Set some properties that are necessary for the header precompilations
      # and unity build to pass. We need to exclude some headers that
      # frequently cause problems, and undefine some macros between source
      # files that would otherwise interfere with each other.
      SET_TARGET_PROPERTIES (${_T} PROPERTIES
        COTIRE_PREFIX_HEADER_IGNORE_PATH
        "/usr/include/;${CMAKE_SOURCE_DIR};${CMAKE_BINARY_DIR}")

      # This line activates the cotire module for the aspect target,
      # and therefore the whole precompilation
      cotire(${_T})
    ENDFOREACH()

  ELSEIF (NOT CMAKE_VERSION VERSION_LESS 3.16)
    MESSAGE(STATUS "Precompiling common header files.")
    # Use the native cmake support to precompile some common headers
    # from ASPECT and deal.II that are frequently included, but rarely changed.
    FOREACH(_T ${TARGETS})
      TARGET_PRECOMPILE_HEADERS(${_T} PRIVATE
        <aspect/global.h> <aspect/plugins.h> <aspect/introspection.h> <aspect/parameters.h>)
      TARGET_PRECOMPILE_HEADERS(${_T} PRIVATE
        <deal.II/base/table_handler.h> <deal.II/base/timer.h>
        <deal.II/base/conditional_ostream.h> <deal.II/distributed/tria.h>
        <deal.II/dofs/dof_handler.h> <deal.II/fe/fe.h> <deal.II/fe/mapping_q.h>
        <deal.II/particles/particle_handler.h>)
    ENDFOREACH()
  ELSE()
    MESSAGE(FATAL_ERROR "ASPECT_PRECOMPILE_HEADERS is currently only supported for CMake 3.8 and older versions or 3.16 and newer versions.")
  ENDIF()

ELSE()
  MESSAGE(STATUS "Disabling precompiling headers.")
ENDIF()

IF (ASPECT_UNITY_BUILD)
  IF (NOT CMAKE_VERSION VERSION_LESS 3.16)
    FOREACH(_T ${TARGETS})
      SET_PROPERTY(TARGET ${_T} PROPERTY UNITY_BUILD TRUE)
    ENDFOREACH()
    MESSAGE(STATUS "Combining source files into unity build.")
  ELSEIF(CMAKE_VERSION VERSION_LESS 3.16)
    MESSAGE(FATAL_ERROR "ASPECT_UNITY_BUILD is currently only supported for CMake 3.16 and newer versions.")
  ENDIF()
ELSE()
  IF (NOT CMAKE_VERSION VERSION_LESS 3.16)
    SET_PROPERTY(TARGET ${TARGET} PROPERTY UNITY_BUILD FALSE)
  ENDIF()

  MESSAGE(STATUS "Disabling unity build.")
ENDIF()


###########################################################
# Having configured most of the compilation phase, now also
# deal with other parts of the system.
###########################################################

# Start with the documentation

ADD_SUBDIRECTORY(doc)


# Find the deal.II parameter GUI and install helper script
FIND_PROGRAM(PARAMETER_GUI_EXECUTABLE
        parameter_gui
        HINTS $ENV{PARAMETER_GUI_DIR} $ENV{PARAMETER_GUI_DIR}/bin ${PARAMETER_GUI_DIR} ${PARAMETER_GUI_DIR}/bin
        PATH bin)
MARK_AS_ADVANCED(CLEAR PARAMETER_GUI_EXECUTABLE)

# Did the user specify something that doesn't exist?
IF (PARAMETER_GUI_EXECUTABLE
        AND
    (NOT EXISTS ${PARAMETER_GUI_EXECUTABLE} OR IS_DIRECTORY ${PARAMETER_GUI_EXECUTABLE}))
  MESSAGE(STATUS "Warning: PARAMETER_GUI_EXECUTABLE '${PARAMETER_GUI_EXECUTABLE}' does not exist")
  SET(PARAMETER_GUI_EXECUTABLE "PARAMETER_GUI_EXECUTABLE-NOTFOUND" CACHE FILEPATH "" FORCE)
ENDIF()

IF (NOT PARAMETER_GUI_EXECUTABLE)
  MESSAGE(STATUS "Parameter GUI not found: install and provide a hint using -D PARAMETER_GUI_DIR or set -D PARAMETER_GUI_EXECUTABLE directly.")
ELSE()
  MESSAGE(STATUS "Found parameter GUI at: ${PARAMETER_GUI_EXECUTABLE}")
  CONFIGURE_FILE(
  ${CMAKE_SOURCE_DIR}/doc/aspect-gui
  ${CMAKE_BINARY_DIR}/aspect-gui
  @ONLY
  )
INSTALL(FILES ${CMAKE_BINARY_DIR}/aspect-gui
        DESTINATION bin
        PERMISSIONS OWNER_EXECUTE OWNER_WRITE OWNER_READ
                GROUP_READ GROUP_EXECUTE
                WORLD_READ WORLD_EXECUTE)
ENDIF()

#
## installation
#
# binary:
INSTALL(TARGETS ${TARGETS}
  RUNTIME DESTINATION bin
  COMPONENT runtime)

# make sure we have the rpath to our dependencies set:

FOREACH(_T ${TARGETS})
  SET_PROPERTY(TARGET ${_T} PROPERTY INSTALL_RPATH_USE_LINK_PATH TRUE)
ENDFOREACH()

# headers:
INSTALL(DIRECTORY include/ ${CMAKE_BINARY_DIR}/include/
  DESTINATION include
  COMPONENT includes
  FILES_MATCHING PATTERN "*.h")

# examples:
SET(ASPECT_INSTALL_EXAMPLES OFF CACHE BOOL "If ON all cookbooks and benchmarks will be built and installed.")

IF (ASPECT_INSTALL_EXAMPLES)
  ADD_SUBDIRECTORY(benchmarks)
  ADD_SUBDIRECTORY(cookbooks)

  INSTALL(DIRECTORY cookbooks/
    DESTINATION cookbooks
    COMPONENT examples
    FILES_MATCHING PATTERN "*")
  INSTALL(DIRECTORY benchmarks/
    DESTINATION benchmarks
    COMPONENT examples
    FILES_MATCHING PATTERN "*")
ENDIF()

<<<<<<< HEAD
=======
# data files:
INSTALL(DIRECTORY ${CMAKE_SOURCE_DIR}/data/
  DESTINATION data
  COMPONENT data)

>>>>>>> ebe73989
# cmake stuff:
INSTALL(FILES ${CMAKE_BINARY_DIR}/forinstall/AspectConfig.cmake ${CMAKE_BINARY_DIR}/AspectConfigVersion.cmake
        DESTINATION "lib/cmake/Aspect/")

INSTALL(FILES ${CMAKE_BINARY_DIR}/include/aspect/revision.h DESTINATION "include/aspect/")

MESSAGE(STATUS "Writing configuration details into detailed.log...")
INCLUDE(cmake/write_config)

# print "info" if run for the first time:
IF(NOT USAGE_PRINTED)
  INCLUDE(${CMAKE_BINARY_DIR}${CMAKE_FILES_DIRECTORY}/print_usage.cmake)
  SET(USAGE_PRINTED TRUE CACHE INTERNAL "")
ELSE()
  MESSAGE(STATUS "Run  ${_make_command} info  to print a detailed help message")
ENDIF()<|MERGE_RESOLUTION|>--- conflicted
+++ resolved
@@ -815,14 +815,11 @@
     FILES_MATCHING PATTERN "*")
 ENDIF()
 
-<<<<<<< HEAD
-=======
 # data files:
 INSTALL(DIRECTORY ${CMAKE_SOURCE_DIR}/data/
   DESTINATION data
   COMPONENT data)
 
->>>>>>> ebe73989
 # cmake stuff:
 INSTALL(FILES ${CMAKE_BINARY_DIR}/forinstall/AspectConfig.cmake ${CMAKE_BINARY_DIR}/AspectConfigVersion.cmake
         DESTINATION "lib/cmake/Aspect/")
