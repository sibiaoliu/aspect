--- conflicted
+++ resolved
@@ -11,11 +11,7 @@
       Relative nonlinear residual (total Newton system) after nonlinear iteration 1: 1, norm of the rhs: 2.98201e+13
 
    Solving Stokes system... 11+0 iterations.
-<<<<<<< HEAD
-      Relative nonlinear residual (total Newton system) after nonlinear iteration 2: 2.11919e-12, norm of the rhs: 63.1947, newton_derivative_scaling_factor: 0
-=======
       Relative nonlinear residual (total Newton system) after nonlinear iteration 2: 2.1723e-12, norm of the rhs: 64.7782, newton_derivative_scaling_factor: 0
->>>>>>> ebe73989
 
 
    Postprocessing:
@@ -32,11 +28,7 @@
    Initial Newton Stokes residual = 1.83248e+13, v = 1.83248e+13, p = 0
 
    Solving Stokes system... 0+0 iterations.
-<<<<<<< HEAD
-      Relative nonlinear residual (total Newton system) after nonlinear iteration 1: 3.71741e-12, norm of the rhs: 68.1208
-=======
       Relative nonlinear residual (total Newton system) after nonlinear iteration 1: 3.87705e-12, norm of the rhs: 71.0461
->>>>>>> ebe73989
 
 
    Postprocessing:
