--- conflicted
+++ resolved
@@ -96,13 +96,8 @@
    Rebuilding Stokes preconditioner...
    Solving Stokes system... 0+0 iterations.
    Solving fluid velocity system... 1 iterations.
-<<<<<<< HEAD
-      Relative nonlinear residuals (temperature, compositional fields, Stokes system): 4.91022e-07, 9.2412e-05, 3.1096e-07, 1.60806e-08
-      Relative nonlinear residual (total system) after nonlinear iteration 3: 9.2412e-05
-=======
       Relative nonlinear residuals (temperature, compositional fields, Stokes system): 4.91027e-07, 9.24011e-05, 3.10945e-07, 1.66233e-08
       Relative nonlinear residual (total system) after nonlinear iteration 3: 9.24011e-05
->>>>>>> ebe73989
 
    Solving temperature system... 5 iterations.
    Solving porosity system ... 0 iterations.
@@ -110,13 +105,8 @@
    Rebuilding Stokes preconditioner...
    Solving Stokes system... 0+0 iterations.
    Solving fluid velocity system... 1 iterations.
-<<<<<<< HEAD
-      Relative nonlinear residuals (temperature, compositional fields, Stokes system): 1.01744e-09, 1.31289e-16, 1.84514e-16, 1.60219e-08
-      Relative nonlinear residual (total system) after nonlinear iteration 4: 1.60219e-08
-=======
       Relative nonlinear residuals (temperature, compositional fields, Stokes system): 1.0173e-09, 1.85383e-17, 1.30584e-17, 1.65661e-08
       Relative nonlinear residual (total system) after nonlinear iteration 4: 1.65661e-08
->>>>>>> ebe73989
 
 
    Postprocessing:
@@ -152,13 +142,8 @@
    Rebuilding Stokes preconditioner...
    Solving Stokes system... 0+0 iterations.
    Solving fluid velocity system... 1 iterations.
-<<<<<<< HEAD
-      Relative nonlinear residuals (temperature, compositional fields, Stokes system): 7.61772e-08, 1.53225e-05, 9.18302e-08, 2.4004e-08
-      Relative nonlinear residual (total system) after nonlinear iteration 3: 1.53225e-05
-=======
       Relative nonlinear residuals (temperature, compositional fields, Stokes system): 7.61772e-08, 1.53221e-05, 9.18277e-08, 2.40066e-08
       Relative nonlinear residual (total system) after nonlinear iteration 3: 1.53221e-05
->>>>>>> ebe73989
 
    Solving temperature system... 2 iterations.
    Solving porosity system ... 0 iterations.
@@ -166,13 +151,8 @@
    Rebuilding Stokes preconditioner...
    Solving Stokes system... 0+0 iterations.
    Solving fluid velocity system... 1 iterations.
-<<<<<<< HEAD
-      Relative nonlinear residuals (temperature, compositional fields, Stokes system): 8.87252e-12, 1.15381e-16, 1.44494e-16, 2.40043e-08
-      Relative nonlinear residual (total system) after nonlinear iteration 4: 2.40043e-08
-=======
       Relative nonlinear residuals (temperature, compositional fields, Stokes system): 8.87142e-12, 1.48208e-16, 2.04347e-16, 2.40068e-08
       Relative nonlinear residual (total system) after nonlinear iteration 4: 2.40068e-08
->>>>>>> ebe73989
 
 
    Postprocessing:
@@ -209,13 +189,8 @@
    Rebuilding Stokes preconditioner...
    Solving Stokes system... 0+0 iterations.
    Solving fluid velocity system... 1 iterations.
-<<<<<<< HEAD
-      Relative nonlinear residuals (temperature, compositional fields, Stokes system): 3.70778e-08, 2.03221e-16, 3.8996e-17, 9.96138e-08
-      Relative nonlinear residual (total system) after nonlinear iteration 3: 9.96138e-08
-=======
       Relative nonlinear residuals (temperature, compositional fields, Stokes system): 3.67954e-08, 2.29168e-06, 1.86393e-08, 5.59471e-08
       Relative nonlinear residual (total system) after nonlinear iteration 3: 2.29168e-06
->>>>>>> ebe73989
 
 
    Postprocessing:
@@ -243,13 +218,8 @@
    Rebuilding Stokes preconditioner...
    Solving Stokes system... 0+0 iterations.
    Solving fluid velocity system... 1 iterations.
-<<<<<<< HEAD
-      Relative nonlinear residuals (temperature, compositional fields, Stokes system): 2.24808e-05, 4.08938e-05, 4.25659e-08, 5.99782e-08
-      Relative nonlinear residual (total system) after nonlinear iteration 2: 4.08938e-05
-=======
       Relative nonlinear residuals (temperature, compositional fields, Stokes system): 2.24806e-05, 4.15752e-05, 2.56638e-08, 6.08241e-08
       Relative nonlinear residual (total system) after nonlinear iteration 2: 4.15752e-05
->>>>>>> ebe73989
 
    Solving temperature system... 6 iterations.
    Solving porosity system ... 0 iterations.
@@ -257,13 +227,8 @@
    Rebuilding Stokes preconditioner...
    Solving Stokes system... 0+0 iterations.
    Solving fluid velocity system... 1 iterations.
-<<<<<<< HEAD
-      Relative nonlinear residuals (temperature, compositional fields, Stokes system): 1.76563e-08, 1.36965e-16, 1.0977e-16, 5.99711e-08
-      Relative nonlinear residual (total system) after nonlinear iteration 3: 5.99711e-08
-=======
       Relative nonlinear residuals (temperature, compositional fields, Stokes system): 1.76583e-08, 1.24578e-16, 1.347e-16, 6.08167e-08
       Relative nonlinear residual (total system) after nonlinear iteration 3: 6.08167e-08
->>>>>>> ebe73989
 
 
    Postprocessing:
@@ -300,13 +265,8 @@
    Rebuilding Stokes preconditioner...
    Solving Stokes system... 0+0 iterations.
    Solving fluid velocity system... 1 iterations.
-<<<<<<< HEAD
-      Relative nonlinear residuals (temperature, compositional fields, Stokes system): 5.10982e-09, 2.30892e-06, 1.96022e-08, 3.34426e-08
-      Relative nonlinear residual (total system) after nonlinear iteration 3: 2.30892e-06
-=======
       Relative nonlinear residuals (temperature, compositional fields, Stokes system): 5.10969e-09, 2.30891e-06, 1.96018e-08, 3.34441e-08
       Relative nonlinear residual (total system) after nonlinear iteration 3: 2.30891e-06
->>>>>>> ebe73989
 
 
    Postprocessing:
