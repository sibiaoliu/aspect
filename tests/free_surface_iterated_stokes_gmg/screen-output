
Vectorization over 2 doubles = 128 bits (SSE2), VECTORIZATION_LEVEL=1
Number of active cells: 640 (on 4 levels)
Number of degrees of freedom: 8,716 (5,346+697+2,673)

Number of mesh deformation degrees of freedom: 1394
   Solving mesh displacement system... 0 iterations.
*** Timestep 0:  t=0 years, dt=0 years
   Solving mesh displacement system... 0 iterations.
   Solving temperature system... 0 iterations.
   Solving Stokes system... 0+11 iterations.
      Relative nonlinear residual (Stokes system) after nonlinear iteration 1: 0.000956812

   Solving Stokes system... 0+0 iterations.
      Relative nonlinear residual (Stokes system) after nonlinear iteration 2: 3.23548e-11


Number of active cells: 664 (on 5 levels)
Number of degrees of freedom: 9,184 (5,634+733+2,817)

Number of mesh deformation degrees of freedom: 1466
   Solving mesh displacement system... 0 iterations.
*** Timestep 0:  t=0 years, dt=0 years
   Solving mesh displacement system... 0 iterations.
   Solving temperature system... 0 iterations.
   Solving Stokes system... 0+11 iterations.
      Relative nonlinear residual (Stokes system) after nonlinear iteration 1: 0.000782024

   Solving Stokes system... 0+0 iterations.
      Relative nonlinear residual (Stokes system) after nonlinear iteration 2: 2.89932e-11


   Postprocessing:

     Model domain depth (m):                        200000
     Temperature contrast across model domain (K):  0
     Reference depth (m):                           0
     Reference temperature (K):                     0
     Reference pressure (Pa):                       0
     Reference gravity (m/s^2):                     10
     Reference density (kg/m^3):                    3300
     Reference thermal expansion coefficient (1/K): 4e-05
     Reference specific heat capacity (J/(K*kg)):   1250
     Reference thermal conductivity (W/(m*K)):      4.7
     Reference viscosity (Pa*s):                    1e+21
     Reference thermal diffusivity (m^2/s):         1.13939e-06
     Rayleigh number:                               0

     Topography min/max: 0 m, 0 m
     RMS, max velocity:  0.00071 m/year, 0.00228 m/year

*** Timestep 1:  t=136892 years, dt=136892 years
   Solving mesh displacement system... 5 iterations.
   Solving temperature system... 9 iterations.
   Solving Stokes system... 0+25 iterations.
      Relative nonlinear residual (Stokes system) after nonlinear iteration 1: 0.00145794

   Solving Stokes system... 0+0 iterations.
<<<<<<< HEAD
      Relative nonlinear residual (Stokes system) after nonlinear iteration 2: 3.73977e-11
=======
      Relative nonlinear residual (Stokes system) after nonlinear iteration 2: 3.75282e-11
>>>>>>> ebe73989


   Postprocessing:
     Topography min/max: -79.72 m, 177.2 m
     RMS, max velocity:  0.00055 m/year, 0.00133 m/year

*** Timestep 2:  t=377514 years, dt=240622 years
   Solving mesh displacement system... 5 iterations.
   Solving temperature system... 9 iterations.
   Solving Stokes system... 0+31 iterations.
      Relative nonlinear residual (Stokes system) after nonlinear iteration 1: 0.00695699

   Solving Stokes system... 0+4 iterations.
<<<<<<< HEAD
      Relative nonlinear residual (Stokes system) after nonlinear iteration 2: 3.37998e-10
=======
      Relative nonlinear residual (Stokes system) after nonlinear iteration 2: 3.38005e-10
>>>>>>> ebe73989


   Postprocessing:
     Topography min/max: -111.3 m, 86.25 m
     RMS, max velocity:  0.000692 m/year, 0.00218 m/year

*** Timestep 3:  t=521218 years, dt=143704 years
   Solving mesh displacement system... 5 iterations.
   Solving temperature system... 8 iterations.
   Solving Stokes system... 0+25 iterations.
      Relative nonlinear residual (Stokes system) after nonlinear iteration 1: 0.00186532

   Solving Stokes system... 0+5 iterations.
<<<<<<< HEAD
      Relative nonlinear residual (Stokes system) after nonlinear iteration 2: 2.94931e-10
=======
      Relative nonlinear residual (Stokes system) after nonlinear iteration 2: 2.97646e-10
>>>>>>> ebe73989


   Postprocessing:
     Topography min/max: -12.18 m, 40.26 m
     RMS, max velocity:  0.000455 m/year, 0.00175 m/year

*** Timestep 4:  t=704238 years, dt=183020 years
   Solving mesh displacement system... 5 iterations.
   Solving temperature system... 8 iterations.
   Solving Stokes system... 0+26 iterations.
      Relative nonlinear residual (Stokes system) after nonlinear iteration 1: 0.00102339

   Solving Stokes system... 0+7 iterations.
<<<<<<< HEAD
      Relative nonlinear residual (Stokes system) after nonlinear iteration 2: 2.70136e-10
=======
      Relative nonlinear residual (Stokes system) after nonlinear iteration 2: 2.70997e-10
>>>>>>> ebe73989


   Postprocessing:
     Topography min/max: -19.18 m, 59.47 m
     RMS, max velocity:  0.000436 m/year, 0.00166 m/year

*** Timestep 5:  t=898046 years, dt=193809 years
   Solving mesh displacement system... 5 iterations.
   Solving temperature system... 8 iterations.
   Solving Stokes system... 0+27 iterations.
      Relative nonlinear residual (Stokes system) after nonlinear iteration 1: 0.000147358

   Solving Stokes system... 0+0 iterations.
<<<<<<< HEAD
      Relative nonlinear residual (Stokes system) after nonlinear iteration 2: 3.53273e-11
=======
      Relative nonlinear residual (Stokes system) after nonlinear iteration 2: 3.53024e-11
>>>>>>> ebe73989


   Postprocessing:
     Topography min/max: -14.2 m, 48.26 m
     RMS, max velocity:  0.000441 m/year, 0.00166 m/year




*** Timestep 6:  t=1.09023e+06 years, dt=192183 years
   Solving mesh displacement system... 5 iterations.
   Solving temperature system... 8 iterations.
   Solving Stokes system... 0+25 iterations.
      Relative nonlinear residual (Stokes system) after nonlinear iteration 1: 7.57517e-05

   Solving Stokes system... 0+0 iterations.
<<<<<<< HEAD
      Relative nonlinear residual (Stokes system) after nonlinear iteration 2: 3.05431e-11
=======
      Relative nonlinear residual (Stokes system) after nonlinear iteration 2: 3.06631e-11
>>>>>>> ebe73989


   Postprocessing:
     Topography min/max: -16.75 m, 53.87 m
     RMS, max velocity:  0.000434 m/year, 0.00162 m/year

*** Timestep 7:  t=1.28767e+06 years, dt=197437 years
   Solving mesh displacement system... 5 iterations.
   Solving temperature system... 8 iterations.
   Solving Stokes system... 0+23 iterations.
      Relative nonlinear residual (Stokes system) after nonlinear iteration 1: 3.93029e-05

   Solving Stokes system... 0+2 iterations.
<<<<<<< HEAD
      Relative nonlinear residual (Stokes system) after nonlinear iteration 2: 6.76472e-11
=======
      Relative nonlinear residual (Stokes system) after nonlinear iteration 2: 6.68652e-11
>>>>>>> ebe73989


   Postprocessing:
     Topography min/max: -15.54 m, 51.35 m
     RMS, max velocity:  0.000433 m/year, 0.0016 m/year

*** Timestep 8:  t=1.48683e+06 years, dt=199168 years
   Solving mesh displacement system... 5 iterations.
   Solving temperature system... 8 iterations.
   Solving Stokes system... 0+24 iterations.
      Relative nonlinear residual (Stokes system) after nonlinear iteration 1: 2.03974e-05

   Solving Stokes system... 0+0 iterations.
<<<<<<< HEAD
      Relative nonlinear residual (Stokes system) after nonlinear iteration 2: 4.30469e-11
=======
      Relative nonlinear residual (Stokes system) after nonlinear iteration 2: 4.31892e-11
>>>>>>> ebe73989


   Postprocessing:
     Topography min/max: -16.22 m, 52.85 m
     RMS, max velocity:  0.000429 m/year, 0.00157 m/year

*** Timestep 9:  t=1.68961e+06 years, dt=202775 years
   Solving mesh displacement system... 5 iterations.
   Solving temperature system... 8 iterations.
   Solving Stokes system... 0+22 iterations.
      Relative nonlinear residual (Stokes system) after nonlinear iteration 1: 1.11178e-05

   Solving Stokes system... 0+0 iterations.
<<<<<<< HEAD
      Relative nonlinear residual (Stokes system) after nonlinear iteration 2: 4.44334e-11
=======
      Relative nonlinear residual (Stokes system) after nonlinear iteration 2: 4.91449e-11
>>>>>>> ebe73989


   Postprocessing:
     Topography min/max: -15.92 m, 52.24 m
     RMS, max velocity:  0.000427 m/year, 0.00155 m/year

*** Timestep 10:  t=1.89503e+06 years, dt=205416 years
   Solving mesh displacement system... 5 iterations.
   Solving temperature system... 8 iterations.
   Solving Stokes system... 0+22 iterations.
      Relative nonlinear residual (Stokes system) after nonlinear iteration 1: 6.35977e-06


   Postprocessing:
     Topography min/max: -16.14 m, 52.75 m
     RMS, max velocity:  0.000424 m/year, 0.00152 m/year




Termination requested by criterion: end step


<|MERGE_RESOLUTION|>--- conflicted
+++ resolved
@@ -56,11 +56,7 @@
       Relative nonlinear residual (Stokes system) after nonlinear iteration 1: 0.00145794
 
    Solving Stokes system... 0+0 iterations.
-<<<<<<< HEAD
-      Relative nonlinear residual (Stokes system) after nonlinear iteration 2: 3.73977e-11
-=======
       Relative nonlinear residual (Stokes system) after nonlinear iteration 2: 3.75282e-11
->>>>>>> ebe73989
 
 
    Postprocessing:
@@ -74,11 +70,7 @@
       Relative nonlinear residual (Stokes system) after nonlinear iteration 1: 0.00695699
 
    Solving Stokes system... 0+4 iterations.
-<<<<<<< HEAD
-      Relative nonlinear residual (Stokes system) after nonlinear iteration 2: 3.37998e-10
-=======
       Relative nonlinear residual (Stokes system) after nonlinear iteration 2: 3.38005e-10
->>>>>>> ebe73989
 
 
    Postprocessing:
@@ -92,11 +84,7 @@
       Relative nonlinear residual (Stokes system) after nonlinear iteration 1: 0.00186532
 
    Solving Stokes system... 0+5 iterations.
-<<<<<<< HEAD
-      Relative nonlinear residual (Stokes system) after nonlinear iteration 2: 2.94931e-10
-=======
       Relative nonlinear residual (Stokes system) after nonlinear iteration 2: 2.97646e-10
->>>>>>> ebe73989
 
 
    Postprocessing:
@@ -110,11 +98,7 @@
       Relative nonlinear residual (Stokes system) after nonlinear iteration 1: 0.00102339
 
    Solving Stokes system... 0+7 iterations.
-<<<<<<< HEAD
-      Relative nonlinear residual (Stokes system) after nonlinear iteration 2: 2.70136e-10
-=======
       Relative nonlinear residual (Stokes system) after nonlinear iteration 2: 2.70997e-10
->>>>>>> ebe73989
 
 
    Postprocessing:
@@ -128,11 +112,7 @@
       Relative nonlinear residual (Stokes system) after nonlinear iteration 1: 0.000147358
 
    Solving Stokes system... 0+0 iterations.
-<<<<<<< HEAD
-      Relative nonlinear residual (Stokes system) after nonlinear iteration 2: 3.53273e-11
-=======
       Relative nonlinear residual (Stokes system) after nonlinear iteration 2: 3.53024e-11
->>>>>>> ebe73989
 
 
    Postprocessing:
@@ -149,11 +129,7 @@
       Relative nonlinear residual (Stokes system) after nonlinear iteration 1: 7.57517e-05
 
    Solving Stokes system... 0+0 iterations.
-<<<<<<< HEAD
-      Relative nonlinear residual (Stokes system) after nonlinear iteration 2: 3.05431e-11
-=======
       Relative nonlinear residual (Stokes system) after nonlinear iteration 2: 3.06631e-11
->>>>>>> ebe73989
 
 
    Postprocessing:
@@ -167,11 +143,7 @@
       Relative nonlinear residual (Stokes system) after nonlinear iteration 1: 3.93029e-05
 
    Solving Stokes system... 0+2 iterations.
-<<<<<<< HEAD
-      Relative nonlinear residual (Stokes system) after nonlinear iteration 2: 6.76472e-11
-=======
       Relative nonlinear residual (Stokes system) after nonlinear iteration 2: 6.68652e-11
->>>>>>> ebe73989
 
 
    Postprocessing:
@@ -185,11 +157,7 @@
       Relative nonlinear residual (Stokes system) after nonlinear iteration 1: 2.03974e-05
 
    Solving Stokes system... 0+0 iterations.
-<<<<<<< HEAD
-      Relative nonlinear residual (Stokes system) after nonlinear iteration 2: 4.30469e-11
-=======
       Relative nonlinear residual (Stokes system) after nonlinear iteration 2: 4.31892e-11
->>>>>>> ebe73989
 
 
    Postprocessing:
@@ -203,11 +171,7 @@
       Relative nonlinear residual (Stokes system) after nonlinear iteration 1: 1.11178e-05
 
    Solving Stokes system... 0+0 iterations.
-<<<<<<< HEAD
-      Relative nonlinear residual (Stokes system) after nonlinear iteration 2: 4.44334e-11
-=======
       Relative nonlinear residual (Stokes system) after nonlinear iteration 2: 4.91449e-11
->>>>>>> ebe73989
 
 
    Postprocessing:
