# 1: Time step number
# 2: Time (seconds)
# 3: Time step size (seconds)
# 4: Number of mesh cells
# 5: Number of Stokes degrees of freedom
# 6: Number of temperature degrees of freedom
# 7: Number of nonlinear iterations
# 8: Iterations for Stokes solver
# 9: Velocity iterations in Stokes preconditioner
# 10: Schur complement iterations in Stokes preconditioner
# 11: System matrix memory consumption (MB) 
# 12: Triangulation memory consumption (MB) 
# 13: p4est memory consumption (MB) 
# 14: DoFHandler memory consumption (MB) 
# 15: AffineConstraints<double> memory consumption (MB) 
# 16: Solution vector memory consumption (MB) 
# 17: MGTransfer memory consumption (MB) 
# 18: Matrix-free cell data memory consumption (MB) 
# 19: Visualization file name
<<<<<<< HEAD
0 0.000000000000e+00 0.000000000000e+00 768 21760 6930 1 116 119 119 0.3390 0.4053 0.0868 1.0746 0.6582 0.3291 0.7186 0.0083 output-spherical_nsinker/solution/solution-00000 
=======
0 0.000000000000e+00 0.000000000000e+00 768 21760 6930 1 105 107 107 0.3390 0.3989 0.0805 1.0749 0.6582 0.3291 0.7182 0.0081 output-spherical_nsinker/solution/solution-00000 
>>>>>>> ebe73989
<|MERGE_RESOLUTION|>--- conflicted
+++ resolved
@@ -17,8 +17,4 @@
 # 17: MGTransfer memory consumption (MB) 
 # 18: Matrix-free cell data memory consumption (MB) 
 # 19: Visualization file name
-<<<<<<< HEAD
-0 0.000000000000e+00 0.000000000000e+00 768 21760 6930 1 116 119 119 0.3390 0.4053 0.0868 1.0746 0.6582 0.3291 0.7186 0.0083 output-spherical_nsinker/solution/solution-00000 
-=======
-0 0.000000000000e+00 0.000000000000e+00 768 21760 6930 1 105 107 107 0.3390 0.3989 0.0805 1.0749 0.6582 0.3291 0.7182 0.0081 output-spherical_nsinker/solution/solution-00000 
->>>>>>> ebe73989
+0 0.000000000000e+00 0.000000000000e+00 768 21760 6930 1 105 107 107 0.3390 0.3989 0.0805 1.0749 0.6582 0.3291 0.7182 0.0081 output-spherical_nsinker/solution/solution-00000 