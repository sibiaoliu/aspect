--- conflicted
+++ resolved
@@ -65,13 +65,8 @@
    Rebuilding Stokes preconditioner...
    Solving Stokes system... 11+0 iterations.
    Solving fluid velocity system... 1 iterations.
-<<<<<<< HEAD
-      Relative nonlinear residuals (temperature, compositional fields, Stokes system): 0.000905079, 0.00167172, 0.00013582, 0.000680981, 0.769735
-      Relative nonlinear residual (total system) after nonlinear iteration 1: 0.769735
-=======
       Relative nonlinear residuals (temperature, compositional fields, Stokes system): 0.000905079, 0.00167172, 0.00013582, 0.000680981, 0.750401
       Relative nonlinear residual (total system) after nonlinear iteration 1: 0.750401
->>>>>>> ebe73989
 
    Solving temperature system... 19 iterations.
    Solving porosity system ... 9 iterations.
@@ -80,11 +75,7 @@
    Rebuilding Stokes preconditioner...
    Solving Stokes system... 7+0 iterations.
    Solving fluid velocity system... 1 iterations.
-<<<<<<< HEAD
-      Relative nonlinear residuals (temperature, compositional fields, Stokes system): 5.87476e-05, 0.00319875, 0.000261366, 0.000218559, 0.0012495
-=======
       Relative nonlinear residuals (temperature, compositional fields, Stokes system): 5.87476e-05, 0.00319875, 0.000261366, 0.000218559, 0.00122121
->>>>>>> ebe73989
       Relative nonlinear residual (total system) after nonlinear iteration 2: 0.00319875
 
    Solving temperature system... 10 iterations.
@@ -94,11 +85,7 @@
    Rebuilding Stokes preconditioner...
    Solving Stokes system... 4+0 iterations.
    Solving fluid velocity system... 1 iterations.
-<<<<<<< HEAD
-      Relative nonlinear residuals (temperature, compositional fields, Stokes system): 5.69084e-08, 1.82873e-06, 1.53346e-07, 2.09769e-07, 1.11798e-06
-=======
       Relative nonlinear residuals (temperature, compositional fields, Stokes system): 5.69084e-08, 1.82873e-06, 1.53346e-07, 2.09769e-07, 1.09213e-06
->>>>>>> ebe73989
       Relative nonlinear residual (total system) after nonlinear iteration 3: 1.82873e-06
 
 
@@ -117,13 +104,8 @@
    Rebuilding Stokes preconditioner...
    Solving Stokes system... 12+0 iterations.
    Solving fluid velocity system... 1 iterations.
-<<<<<<< HEAD
-      Relative nonlinear residuals (temperature, compositional fields, Stokes system): 0.000841405, 0.00264841, 0.000278134, 0.000595673, 1.92791
-      Relative nonlinear residual (total system) after nonlinear iteration 1: 1.92791
-=======
       Relative nonlinear residuals (temperature, compositional fields, Stokes system): 0.000841405, 0.00264841, 0.000278134, 0.000595673, 1.9127
       Relative nonlinear residual (total system) after nonlinear iteration 1: 1.9127
->>>>>>> ebe73989
 
    Solving temperature system... 16 iterations.
    Solving porosity system ... 9 iterations.
@@ -132,11 +114,7 @@
    Rebuilding Stokes preconditioner...
    Solving Stokes system... 8+0 iterations.
    Solving fluid velocity system... 1 iterations.
-<<<<<<< HEAD
-      Relative nonlinear residuals (temperature, compositional fields, Stokes system): 6.84617e-05, 0.00376643, 0.000391635, 0.000317898, 0.00302454
-=======
       Relative nonlinear residuals (temperature, compositional fields, Stokes system): 6.84617e-05, 0.00376643, 0.000391635, 0.000317898, 0.00299735
->>>>>>> ebe73989
       Relative nonlinear residual (total system) after nonlinear iteration 2: 0.00376643
 
    Solving temperature system... 8 iterations.
@@ -146,13 +124,8 @@
    Rebuilding Stokes preconditioner...
    Solving Stokes system... 4+0 iterations.
    Solving fluid velocity system... 1 iterations.
-<<<<<<< HEAD
-      Relative nonlinear residuals (temperature, compositional fields, Stokes system): 6.35133e-08, 1.85077e-06, 1.99727e-07, 2.69528e-07, 2.5326e-06
-      Relative nonlinear residual (total system) after nonlinear iteration 3: 2.5326e-06
-=======
       Relative nonlinear residuals (temperature, compositional fields, Stokes system): 6.35133e-08, 1.85077e-06, 1.99727e-07, 2.69528e-07, 2.5096e-06
       Relative nonlinear residual (total system) after nonlinear iteration 3: 2.5096e-06
->>>>>>> ebe73989
 
 
    Postprocessing:
@@ -170,13 +143,8 @@
    Rebuilding Stokes preconditioner...
    Solving Stokes system... 11+0 iterations.
    Solving fluid velocity system... 1 iterations.
-<<<<<<< HEAD
-      Relative nonlinear residuals (temperature, compositional fields, Stokes system): 0.00132514, 0.0022438, 0.000239212, 0.000564645, 0.639722
-      Relative nonlinear residual (total system) after nonlinear iteration 1: 0.639722
-=======
       Relative nonlinear residuals (temperature, compositional fields, Stokes system): 0.00132514, 0.0022438, 0.000239212, 0.000564645, 0.640197
       Relative nonlinear residual (total system) after nonlinear iteration 1: 0.640197
->>>>>>> ebe73989
 
    Solving temperature system... 16 iterations.
    Solving porosity system ... 9 iterations.
@@ -185,13 +153,8 @@
    Rebuilding Stokes preconditioner...
    Solving Stokes system... 10+0 iterations.
    Solving fluid velocity system... 1 iterations.
-<<<<<<< HEAD
-      Relative nonlinear residuals (temperature, compositional fields, Stokes system): 0.000468644, 0.00138389, 0.000148186, 0.000676117, 0.00138687
-      Relative nonlinear residual (total system) after nonlinear iteration 2: 0.00138687
-=======
       Relative nonlinear residuals (temperature, compositional fields, Stokes system): 0.000468644, 0.00138389, 0.000148186, 0.000676117, 0.00138709
       Relative nonlinear residual (total system) after nonlinear iteration 2: 0.00138709
->>>>>>> ebe73989
 
    Solving temperature system... 9 iterations.
    Solving porosity system ... 6 iterations.
@@ -200,13 +163,8 @@
    Rebuilding Stokes preconditioner...
    Solving Stokes system... 6+0 iterations.
    Solving fluid velocity system... 1 iterations.
-<<<<<<< HEAD
-      Relative nonlinear residuals (temperature, compositional fields, Stokes system): 9.4849e-08, 2.34556e-06, 2.61642e-07, 3.33129e-07, 2.70482e-06
-      Relative nonlinear residual (total system) after nonlinear iteration 3: 2.70482e-06
-=======
       Relative nonlinear residuals (temperature, compositional fields, Stokes system): 9.4849e-08, 2.34556e-06, 2.61642e-07, 3.33129e-07, 2.70564e-06
       Relative nonlinear residual (total system) after nonlinear iteration 3: 2.70564e-06
->>>>>>> ebe73989
 
 
    Postprocessing:
@@ -224,13 +182,8 @@
    Rebuilding Stokes preconditioner...
    Solving Stokes system... 12+0 iterations.
    Solving fluid velocity system... 1 iterations.
-<<<<<<< HEAD
-      Relative nonlinear residuals (temperature, compositional fields, Stokes system): 0.000768397, 0.000884071, 9.32397e-05, 0.000346662, 0.151267
-      Relative nonlinear residual (total system) after nonlinear iteration 1: 0.151267
-=======
       Relative nonlinear residuals (temperature, compositional fields, Stokes system): 0.000768397, 0.000884071, 9.32397e-05, 0.000346662, 0.151666
       Relative nonlinear residual (total system) after nonlinear iteration 1: 0.151666
->>>>>>> ebe73989
 
    Solving temperature system... 14 iterations.
    Solving porosity system ... 9 iterations.
@@ -239,11 +192,7 @@
    Rebuilding Stokes preconditioner...
    Solving Stokes system... 11+0 iterations.
    Solving fluid velocity system... 1 iterations.
-<<<<<<< HEAD
-      Relative nonlinear residuals (temperature, compositional fields, Stokes system): 0.000328764, 0.000501564, 5.26321e-05, 0.000254554, 0.000462085
-=======
       Relative nonlinear residuals (temperature, compositional fields, Stokes system): 0.000328764, 0.000501564, 5.26321e-05, 0.000254554, 0.000462374
->>>>>>> ebe73989
       Relative nonlinear residual (total system) after nonlinear iteration 2: 0.000501564
 
    Solving temperature system... 8 iterations.
@@ -253,13 +202,8 @@
    Rebuilding Stokes preconditioner...
    Solving Stokes system... 5+0 iterations.
    Solving fluid velocity system... 1 iterations.
-<<<<<<< HEAD
-      Relative nonlinear residuals (temperature, compositional fields, Stokes system): 2.66756e-08, 8.28402e-07, 9.27784e-08, 1.21955e-07, 9.52679e-07
-      Relative nonlinear residual (total system) after nonlinear iteration 3: 9.52679e-07
-=======
       Relative nonlinear residuals (temperature, compositional fields, Stokes system): 2.66756e-08, 8.28402e-07, 9.27784e-08, 1.21955e-07, 9.55049e-07
       Relative nonlinear residual (total system) after nonlinear iteration 3: 9.55049e-07
->>>>>>> ebe73989
 
 
    Postprocessing:
@@ -277,13 +221,8 @@
    Rebuilding Stokes preconditioner...
    Solving Stokes system... 11+0 iterations.
    Solving fluid velocity system... 1 iterations.
-<<<<<<< HEAD
-      Relative nonlinear residuals (temperature, compositional fields, Stokes system): 0.000385211, 0.00044501, 4.59745e-05, 0.000160665, 0.0376709
-      Relative nonlinear residual (total system) after nonlinear iteration 1: 0.0376709
-=======
       Relative nonlinear residuals (temperature, compositional fields, Stokes system): 0.000385211, 0.00044501, 4.59745e-05, 0.000160665, 0.0377965
       Relative nonlinear residual (total system) after nonlinear iteration 1: 0.0377965
->>>>>>> ebe73989
 
    Solving temperature system... 12 iterations.
    Solving porosity system ... 7 iterations.
@@ -292,11 +231,7 @@
    Rebuilding Stokes preconditioner...
    Solving Stokes system... 5+0 iterations.
    Solving fluid velocity system... 1 iterations.
-<<<<<<< HEAD
-      Relative nonlinear residuals (temperature, compositional fields, Stokes system): 1.24731e-06, 7.28138e-05, 7.90888e-06, 6.72329e-06, 5.69369e-05
-=======
       Relative nonlinear residuals (temperature, compositional fields, Stokes system): 1.24731e-06, 7.28138e-05, 7.90888e-06, 6.72329e-06, 5.71241e-05
->>>>>>> ebe73989
       Relative nonlinear residual (total system) after nonlinear iteration 2: 7.28138e-05
 
 
@@ -315,13 +250,8 @@
    Rebuilding Stokes preconditioner...
    Solving Stokes system... 11+0 iterations.
    Solving fluid velocity system... 1 iterations.
-<<<<<<< HEAD
-      Relative nonlinear residuals (temperature, compositional fields, Stokes system): 0.000157169, 0.000177661, 1.81776e-05, 9.67354e-05, 0.00970378
-      Relative nonlinear residual (total system) after nonlinear iteration 1: 0.00970378
-=======
       Relative nonlinear residuals (temperature, compositional fields, Stokes system): 0.000157169, 0.000177661, 1.81776e-05, 9.67354e-05, 0.00973712
       Relative nonlinear residual (total system) after nonlinear iteration 1: 0.00973712
->>>>>>> ebe73989
 
    Solving temperature system... 10 iterations.
    Solving porosity system ... 7 iterations.
@@ -330,11 +260,7 @@
    Rebuilding Stokes preconditioner...
    Solving Stokes system... 5+0 iterations.
    Solving fluid velocity system... 1 iterations.
-<<<<<<< HEAD
-      Relative nonlinear residuals (temperature, compositional fields, Stokes system): 3.09725e-07, 1.79325e-05, 1.92877e-06, 1.65827e-06, 1.41266e-05
-=======
       Relative nonlinear residuals (temperature, compositional fields, Stokes system): 3.09725e-07, 1.79325e-05, 1.92877e-06, 1.65827e-06, 1.41744e-05
->>>>>>> ebe73989
       Relative nonlinear residual (total system) after nonlinear iteration 2: 1.79325e-05
 
 
@@ -353,13 +279,8 @@
    Rebuilding Stokes preconditioner...
    Solving Stokes system... 10+0 iterations.
    Solving fluid velocity system... 1 iterations.
-<<<<<<< HEAD
-      Relative nonlinear residuals (temperature, compositional fields, Stokes system): 0.000128596, 3.23651e-05, 3.25682e-06, 1.02594e-05, 0.00269243
-      Relative nonlinear residual (total system) after nonlinear iteration 1: 0.00269243
-=======
       Relative nonlinear residuals (temperature, compositional fields, Stokes system): 0.000128596, 3.23651e-05, 3.25682e-06, 1.02594e-05, 0.00270137
       Relative nonlinear residual (total system) after nonlinear iteration 1: 0.00270137
->>>>>>> ebe73989
 
    Solving temperature system... 9 iterations.
    Solving porosity system ... 6 iterations.
@@ -368,11 +289,7 @@
    Rebuilding Stokes preconditioner...
    Solving Stokes system... 5+0 iterations.
    Solving fluid velocity system... 1 iterations.
-<<<<<<< HEAD
-      Relative nonlinear residuals (temperature, compositional fields, Stokes system): 7.79764e-08, 4.50386e-06, 4.76374e-07, 4.14908e-07, 3.60843e-06
-=======
       Relative nonlinear residuals (temperature, compositional fields, Stokes system): 7.79764e-08, 4.50386e-06, 4.76374e-07, 4.14908e-07, 3.62052e-06
->>>>>>> ebe73989
       Relative nonlinear residual (total system) after nonlinear iteration 2: 4.50386e-06
 
 
@@ -391,13 +308,8 @@
    Rebuilding Stokes preconditioner...
    Solving Stokes system... 10+0 iterations.
    Solving fluid velocity system... 1 iterations.
-<<<<<<< HEAD
-      Relative nonlinear residuals (temperature, compositional fields, Stokes system): 5.6316e-05, 2.1595e-05, 2.01299e-06, 7.46996e-06, 0.000921189
-      Relative nonlinear residual (total system) after nonlinear iteration 1: 0.000921189
-=======
       Relative nonlinear residuals (temperature, compositional fields, Stokes system): 5.6316e-05, 2.1595e-05, 2.01299e-06, 7.46996e-06, 0.000923891
       Relative nonlinear residual (total system) after nonlinear iteration 1: 0.000923891
->>>>>>> ebe73989
 
    Solving temperature system... 8 iterations.
    Solving porosity system ... 6 iterations.
@@ -406,11 +318,7 @@
    Rebuilding Stokes preconditioner...
    Solving Stokes system... 5+0 iterations.
    Solving fluid velocity system... 1 iterations.
-<<<<<<< HEAD
-      Relative nonlinear residuals (temperature, compositional fields, Stokes system): 2.0515e-08, 1.22423e-06, 1.27249e-07, 1.08747e-07, 1.00438e-06
-=======
       Relative nonlinear residuals (temperature, compositional fields, Stokes system): 2.0515e-08, 1.22423e-06, 1.27249e-07, 1.08747e-07, 1.00772e-06
->>>>>>> ebe73989
       Relative nonlinear residual (total system) after nonlinear iteration 2: 1.22423e-06
 
 
@@ -429,13 +337,8 @@
    Rebuilding Stokes preconditioner...
    Solving Stokes system... 10+0 iterations.
    Solving fluid velocity system... 1 iterations.
-<<<<<<< HEAD
-      Relative nonlinear residuals (temperature, compositional fields, Stokes system): 3.58599e-05, 2.01866e-05, 1.80827e-06, 6.08688e-06, 0.000459415
-      Relative nonlinear residual (total system) after nonlinear iteration 1: 0.000459415
-=======
       Relative nonlinear residuals (temperature, compositional fields, Stokes system): 3.58599e-05, 2.01866e-05, 1.80827e-06, 6.08688e-06, 0.000460485
       Relative nonlinear residual (total system) after nonlinear iteration 1: 0.000460485
->>>>>>> ebe73989
 
    Solving temperature system... 7 iterations.
    Solving porosity system ... 5 iterations.
@@ -444,11 +347,7 @@
    Rebuilding Stokes preconditioner...
    Solving Stokes system... 4+0 iterations.
    Solving fluid velocity system... 1 iterations.
-<<<<<<< HEAD
-      Relative nonlinear residuals (temperature, compositional fields, Stokes system): 7.02386e-09, 4.57157e-07, 4.63738e-08, 3.6357e-08, 3.72188e-07
-=======
       Relative nonlinear residuals (temperature, compositional fields, Stokes system): 7.02386e-09, 4.57157e-07, 4.63738e-08, 3.6357e-08, 3.73416e-07
->>>>>>> ebe73989
       Relative nonlinear residual (total system) after nonlinear iteration 2: 4.57157e-07
 
 
@@ -467,13 +366,8 @@
    Rebuilding Stokes preconditioner...
    Solving Stokes system... 9+0 iterations.
    Solving fluid velocity system... 1 iterations.
-<<<<<<< HEAD
-      Relative nonlinear residuals (temperature, compositional fields, Stokes system): 2.71789e-05, 2.06735e-05, 1.8226e-06, 5.28701e-06, 0.000321034
-      Relative nonlinear residual (total system) after nonlinear iteration 1: 0.000321034
-=======
       Relative nonlinear residuals (temperature, compositional fields, Stokes system): 2.71789e-05, 2.06735e-05, 1.8226e-06, 5.28701e-06, 0.000321667
       Relative nonlinear residual (total system) after nonlinear iteration 1: 0.000321667
->>>>>>> ebe73989
 
    Solving temperature system... 7 iterations.
    Solving porosity system ... 5 iterations.
@@ -482,11 +376,7 @@
    Rebuilding Stokes preconditioner...
    Solving Stokes system... 3+0 iterations.
    Solving fluid velocity system... 1 iterations.
-<<<<<<< HEAD
-      Relative nonlinear residuals (temperature, compositional fields, Stokes system): 4.38469e-09, 2.89005e-07, 2.86521e-08, 2.17443e-08, 2.39175e-07
-=======
       Relative nonlinear residuals (temperature, compositional fields, Stokes system): 4.38469e-09, 2.89005e-07, 2.86521e-08, 2.17443e-08, 2.39959e-07
->>>>>>> ebe73989
       Relative nonlinear residual (total system) after nonlinear iteration 2: 2.89005e-07
 
 
@@ -505,13 +395,8 @@
    Rebuilding Stokes preconditioner...
    Solving Stokes system... 9+0 iterations.
    Solving fluid velocity system... 1 iterations.
-<<<<<<< HEAD
-      Relative nonlinear residuals (temperature, compositional fields, Stokes system): 2.18444e-05, 2.18193e-05, 1.91116e-06, 4.73639e-06, 0.000259072
-      Relative nonlinear residual (total system) after nonlinear iteration 1: 0.000259072
-=======
       Relative nonlinear residuals (temperature, compositional fields, Stokes system): 2.18444e-05, 2.18193e-05, 1.91116e-06, 4.73639e-06, 0.000259555
       Relative nonlinear residual (total system) after nonlinear iteration 1: 0.000259555
->>>>>>> ebe73989
 
    Solving temperature system... 7 iterations.
    Solving porosity system ... 5 iterations.
@@ -520,11 +405,7 @@
    Rebuilding Stokes preconditioner...
    Solving Stokes system... 1+0 iterations.
    Solving fluid velocity system... 1 iterations.
-<<<<<<< HEAD
-      Relative nonlinear residuals (temperature, compositional fields, Stokes system): 3.62568e-09, 2.35162e-07, 2.28997e-08, 1.77369e-08, 1.8189e-07
-=======
       Relative nonlinear residuals (temperature, compositional fields, Stokes system): 3.62568e-09, 2.35162e-07, 2.28997e-08, 1.77369e-08, 1.82481e-07
->>>>>>> ebe73989
       Relative nonlinear residual (total system) after nonlinear iteration 2: 2.35162e-07
 
 
@@ -543,13 +424,8 @@
    Rebuilding Stokes preconditioner...
    Solving Stokes system... 9+0 iterations.
    Solving fluid velocity system... 1 iterations.
-<<<<<<< HEAD
-      Relative nonlinear residuals (temperature, compositional fields, Stokes system): 1.80929e-05, 2.33323e-05, 2.0365e-06, 4.34489e-06, 0.00021859
-      Relative nonlinear residual (total system) after nonlinear iteration 1: 0.00021859
-=======
       Relative nonlinear residuals (temperature, compositional fields, Stokes system): 1.80929e-05, 2.33323e-05, 2.0365e-06, 4.34489e-06, 0.000218988
       Relative nonlinear residual (total system) after nonlinear iteration 1: 0.000218988
->>>>>>> ebe73989
 
    Solving temperature system... 7 iterations.
    Solving porosity system ... 5 iterations.
@@ -558,11 +434,7 @@
    Rebuilding Stokes preconditioner...
    Solving Stokes system... 1+0 iterations.
    Solving fluid velocity system... 1 iterations.
-<<<<<<< HEAD
-      Relative nonlinear residuals (temperature, compositional fields, Stokes system): 3.16311e-09, 2.04378e-07, 1.95613e-08, 1.54931e-08, 1.4904e-07
-=======
       Relative nonlinear residuals (temperature, compositional fields, Stokes system): 3.16311e-09, 2.04378e-07, 1.95613e-08, 1.54931e-08, 1.4952e-07
->>>>>>> ebe73989
       Relative nonlinear residual (total system) after nonlinear iteration 2: 2.04378e-07
 
 
@@ -581,13 +453,8 @@
    Rebuilding Stokes preconditioner...
    Solving Stokes system... 9+0 iterations.
    Solving fluid velocity system... 1 iterations.
-<<<<<<< HEAD
-      Relative nonlinear residuals (temperature, compositional fields, Stokes system): 1.53364e-05, 2.50256e-05, 2.17554e-06, 4.05674e-06, 0.000187227
-      Relative nonlinear residual (total system) after nonlinear iteration 1: 0.000187227
-=======
       Relative nonlinear residuals (temperature, compositional fields, Stokes system): 1.53364e-05, 2.50256e-05, 2.17554e-06, 4.05674e-06, 0.00018756
       Relative nonlinear residual (total system) after nonlinear iteration 1: 0.00018756
->>>>>>> ebe73989
 
    Solving temperature system... 7 iterations.
    Solving porosity system ... 5 iterations.
@@ -596,11 +463,7 @@
    Rebuilding Stokes preconditioner...
    Solving Stokes system... 1+0 iterations.
    Solving fluid velocity system... 1 iterations.
-<<<<<<< HEAD
-      Relative nonlinear residuals (temperature, compositional fields, Stokes system): 2.83818e-09, 1.81939e-07, 1.7133e-08, 1.39875e-08, 1.29815e-07
-=======
       Relative nonlinear residuals (temperature, compositional fields, Stokes system): 2.83818e-09, 1.81939e-07, 1.7133e-08, 1.39875e-08, 1.3023e-07
->>>>>>> ebe73989
       Relative nonlinear residual (total system) after nonlinear iteration 2: 1.81939e-07
 
 
@@ -619,13 +482,8 @@
    Rebuilding Stokes preconditioner...
    Solving Stokes system... 9+0 iterations.
    Solving fluid velocity system... 1 iterations.
-<<<<<<< HEAD
-      Relative nonlinear residuals (temperature, compositional fields, Stokes system): 1.32461e-05, 2.67545e-05, 2.31218e-06, 3.84523e-06, 0.000161352
-      Relative nonlinear residual (total system) after nonlinear iteration 1: 0.000161352
-=======
       Relative nonlinear residuals (temperature, compositional fields, Stokes system): 1.32461e-05, 2.67545e-05, 2.31218e-06, 3.84523e-06, 0.000161629
       Relative nonlinear residual (total system) after nonlinear iteration 1: 0.000161629
->>>>>>> ebe73989
 
    Solving temperature system... 7 iterations.
    Solving porosity system ... 5 iterations.
@@ -634,11 +492,7 @@
    Rebuilding Stokes preconditioner...
    Solving Stokes system... 1+0 iterations.
    Solving fluid velocity system... 1 iterations.
-<<<<<<< HEAD
-      Relative nonlinear residuals (temperature, compositional fields, Stokes system): 2.61566e-09, 1.64965e-07, 1.52813e-08, 1.2974e-08, 1.17871e-07
-=======
       Relative nonlinear residuals (temperature, compositional fields, Stokes system): 2.61566e-09, 1.64965e-07, 1.52813e-08, 1.2974e-08, 1.18245e-07
->>>>>>> ebe73989
       Relative nonlinear residual (total system) after nonlinear iteration 2: 1.64965e-07
 
 
@@ -655,17 +509,10 @@
    Solving molar_Fe_in_solid system ... 6 iterations.
    Solving molar_Fe_in_melt system ... 6 iterations.
    Rebuilding Stokes preconditioner...
-<<<<<<< HEAD
-   Solving Stokes system... 8+0 iterations.
-   Solving fluid velocity system... 1 iterations.
-      Relative nonlinear residuals (temperature, compositional fields, Stokes system): 1.16386e-05, 2.842e-05, 2.43668e-06, 3.67844e-06, 0.000139501
-      Relative nonlinear residual (total system) after nonlinear iteration 1: 0.000139501
-=======
    Solving Stokes system... 9+0 iterations.
    Solving fluid velocity system... 1 iterations.
       Relative nonlinear residuals (temperature, compositional fields, Stokes system): 1.16386e-05, 2.842e-05, 2.43668e-06, 3.67844e-06, 0.000139727
       Relative nonlinear residual (total system) after nonlinear iteration 1: 0.000139727
->>>>>>> ebe73989
 
    Solving temperature system... 6 iterations.
    Solving porosity system ... 5 iterations.
@@ -674,13 +521,8 @@
    Rebuilding Stokes preconditioner...
    Solving Stokes system... 1+0 iterations.
    Solving fluid velocity system... 1 iterations.
-<<<<<<< HEAD
-      Relative nonlinear residuals (temperature, compositional fields, Stokes system): 2.4633e-09, 1.51541e-07, 1.38402e-08, 1.22726e-08, 1.42126e-07
-      Relative nonlinear residual (total system) after nonlinear iteration 2: 1.51541e-07
-=======
       Relative nonlinear residuals (temperature, compositional fields, Stokes system): 2.4631e-09, 1.51538e-07, 1.384e-08, 1.22716e-08, 1.10253e-07
       Relative nonlinear residual (total system) after nonlinear iteration 2: 1.51538e-07
->>>>>>> ebe73989
 
 
    Postprocessing:
@@ -698,13 +540,8 @@
    Rebuilding Stokes preconditioner...
    Solving Stokes system... 10+0 iterations.
    Solving fluid velocity system... 1 iterations.
-<<<<<<< HEAD
-      Relative nonlinear residuals (temperature, compositional fields, Stokes system): 5.01467e-06, 6.7108e-05, 6.01798e-06, 6.16799e-05, 0.00484239
-      Relative nonlinear residual (total system) after nonlinear iteration 1: 0.00484239
-=======
       Relative nonlinear residuals (temperature, compositional fields, Stokes system): 5.01467e-06, 6.71079e-05, 6.01798e-06, 6.16799e-05, 0.00485218
       Relative nonlinear residual (total system) after nonlinear iteration 1: 0.00485218
->>>>>>> ebe73989
 
    Solving temperature system... 7 iterations.
    Solving porosity system ... 6 iterations.
@@ -713,13 +550,8 @@
    Rebuilding Stokes preconditioner...
    Solving Stokes system... 5+0 iterations.
    Solving fluid velocity system... 1 iterations.
-<<<<<<< HEAD
-      Relative nonlinear residuals (temperature, compositional fields, Stokes system): 1.02164e-07, 7.39695e-06, 6.69792e-07, 5.07518e-07, 7.22816e-06
-      Relative nonlinear residual (total system) after nonlinear iteration 2: 7.39695e-06
-=======
       Relative nonlinear residuals (temperature, compositional fields, Stokes system): 1.02165e-07, 7.39697e-06, 6.69793e-07, 5.0752e-07, 7.24266e-06
       Relative nonlinear residual (total system) after nonlinear iteration 2: 7.39697e-06
->>>>>>> ebe73989
 
 
    Postprocessing:
