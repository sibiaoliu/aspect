
Loading shared library <./libtosi_benchmark_gmg_dc_picard_solver.debug.so>

Vectorization over 2 doubles = 128 bits (SSE2), VECTORIZATION_LEVEL=1
Number of active cells: 256 (on 5 levels)
Number of degrees of freedom: 3,556 (2,178+289+1,089)

*** Timestep 0:  t=0 seconds, dt=0 seconds
   Solving temperature system... 0 iterations.
   Initial Newton Stokes residual = 1.97927, v = 1.97927, p = 0

   Solving Stokes system... 7+0 iterations.
      Relative nonlinear residual (total Newton system) after nonlinear iteration 1: 1, norm of the rhs: 1.97927

   Solving Stokes system... 18+0 iterations.
      Relative nonlinear residual (total Newton system) after nonlinear iteration 2: 0.00662148, norm of the rhs: 0.0131057, newton_derivative_scaling_factor: 0

   Solving Stokes system... 16+0 iterations.
      Relative nonlinear residual (total Newton system) after nonlinear iteration 3: 0.00090009, norm of the rhs: 0.00178152, newton_derivative_scaling_factor: 0

   Solving Stokes system... 16+0 iterations.
      Relative nonlinear residual (total Newton system) after nonlinear iteration 4: 0.000131035, norm of the rhs: 0.000259354, newton_derivative_scaling_factor: 0

   Solving Stokes system... 16+0 iterations.
      Relative nonlinear residual (total Newton system) after nonlinear iteration 5: 1.97381e-05, norm of the rhs: 3.9067e-05, newton_derivative_scaling_factor: 0

   Solving Stokes system... 17+0 iterations.
      Relative nonlinear residual (total Newton system) after nonlinear iteration 6: 3.03322e-06, norm of the rhs: 6.00357e-06, newton_derivative_scaling_factor: 0

<<<<<<< HEAD
   Solving Stokes system... 20+0 iterations.
      Relative nonlinear residual (total Newton system) after nonlinear iteration 7: 4.72054e-07, norm of the rhs: 9.34322e-07, newton_derivative_scaling_factor: 0
=======
   Solving Stokes system... 18+0 iterations.
      Relative nonlinear residual (total Newton system) after nonlinear iteration 7: 4.7222e-07, norm of the rhs: 9.34652e-07, newton_derivative_scaling_factor: 0
>>>>>>> ebe73989

   Solving Stokes system... 19+0 iterations.
      Relative nonlinear residual (total Newton system) after nonlinear iteration 8: 7.44474e-08, norm of the rhs: 1.47352e-07, newton_derivative_scaling_factor: 0


   Postprocessing:
     RMS, max velocity:                               3.35 m/s, 15.8 m/s
     Temperature min/avg/max:                         0 K, 0.5 K, 1 K
     Heat fluxes through boundary parts:              0 W, 0 W, -1 W, 1 W
     Writing graphical output:                        output-tosi_benchmark_gmg_dc_picard_solver/solution/solution-00000
     Writing depth average:                           output-tosi_benchmark_gmg_dc_picard_solver/depth_average
     Max, min, and rms velocity along boundary parts: 4.206 m/s, 0.001992 m/s, 1.984 m/s, 3.831 m/s, 0.00193 m/s, 1.799 m/s, 15.92 m/s, 0.342 m/s, 11.26 m/s, 0.0768 m/s, 0.001746 m/s, 0.0549 m/s

*** Timestep 1:  t=0.00196386 seconds, dt=0.00196386 seconds
   Solving temperature system... 19 iterations.
   Initial Newton Stokes residual = 0.0373897, v = 0.0373897, p = 0

   Solving Stokes system... 19+0 iterations.
      Relative nonlinear residual (total Newton system) after nonlinear iteration 1: 0.205101, norm of the rhs: 0.00766868

   Solving Stokes system... 18+0 iterations.
      Relative nonlinear residual (total Newton system) after nonlinear iteration 2: 0.00960572, norm of the rhs: 0.000359155, newton_derivative_scaling_factor: 0

   Solving Stokes system... 17+0 iterations.
<<<<<<< HEAD
      Relative nonlinear residual (total Newton system) after nonlinear iteration 3: 0.00178143, norm of the rhs: 6.66071e-05, newton_derivative_scaling_factor: 0

   Solving Stokes system... 17+0 iterations.
      Relative nonlinear residual (total Newton system) after nonlinear iteration 4: 0.000331188, norm of the rhs: 1.2383e-05, newton_derivative_scaling_factor: 0

   Solving Stokes system... 17+0 iterations.
      Relative nonlinear residual (total Newton system) after nonlinear iteration 5: 6.25003e-05, norm of the rhs: 2.33687e-06, newton_derivative_scaling_factor: 0

   Solving Stokes system... 19+0 iterations.
      Relative nonlinear residual (total Newton system) after nonlinear iteration 6: 1.19532e-05, norm of the rhs: 4.46926e-07, newton_derivative_scaling_factor: 0

   Solving Stokes system... 19+0 iterations.
      Relative nonlinear residual (total Newton system) after nonlinear iteration 7: 2.34531e-06, norm of the rhs: 8.76905e-08, newton_derivative_scaling_factor: 0

   Solving Stokes system... 21+0 iterations.
      Relative nonlinear residual (total Newton system) after nonlinear iteration 8: 5.98971e-07, norm of the rhs: 2.23954e-08, newton_derivative_scaling_factor: 0

   Solving Stokes system... 22+0 iterations.
      Relative nonlinear residual (total Newton system) after nonlinear iteration 9: 4.04411e-07, norm of the rhs: 1.51208e-08, newton_derivative_scaling_factor: 0

   Solving Stokes system... 22+0 iterations.
      Relative nonlinear residual (total Newton system) after nonlinear iteration 10: 4.00855e-07, norm of the rhs: 1.49879e-08, newton_derivative_scaling_factor: 0

   Solving Stokes system... 23+0 iterations.
      Relative nonlinear residual (total Newton system) after nonlinear iteration 11: 3.85928e-07, norm of the rhs: 1.44297e-08, newton_derivative_scaling_factor: 0

   Solving Stokes system... 22+0 iterations.
      Relative nonlinear residual (total Newton system) after nonlinear iteration 12: 4.03219e-07, norm of the rhs: 1.50762e-08, newton_derivative_scaling_factor: 0

   Solving Stokes system... 22+0 iterations.
      Relative nonlinear residual (total Newton system) after nonlinear iteration 13: 4.05484e-07, norm of the rhs: 1.51609e-08, newton_derivative_scaling_factor: 0

   Solving Stokes system... 22+0 iterations.
      Relative nonlinear residual (total Newton system) after nonlinear iteration 14: 3.92341e-07, norm of the rhs: 1.46695e-08, newton_derivative_scaling_factor: 0

   Solving Stokes system... 22+0 iterations.
      Relative nonlinear residual (total Newton system) after nonlinear iteration 15: 3.85757e-07, norm of the rhs: 1.44233e-08, newton_derivative_scaling_factor: 0

   Solving Stokes system... 23+0 iterations.
      Relative nonlinear residual (total Newton system) after nonlinear iteration 16: 3.97984e-07, norm of the rhs: 1.48805e-08, newton_derivative_scaling_factor: 0

   Solving Stokes system... 22+0 iterations.
      Relative nonlinear residual (total Newton system) after nonlinear iteration 17: 3.97668e-07, norm of the rhs: 1.48687e-08, newton_derivative_scaling_factor: 0

   Solving Stokes system... 22+0 iterations.
      Relative nonlinear residual (total Newton system) after nonlinear iteration 18: 4.07528e-07, norm of the rhs: 1.52374e-08, newton_derivative_scaling_factor: 0

   Solving Stokes system... 23+0 iterations.
      Relative nonlinear residual (total Newton system) after nonlinear iteration 19: 4.11934e-07, norm of the rhs: 1.54021e-08, newton_derivative_scaling_factor: 0

   Solving Stokes system... 22+0 iterations.
      Relative nonlinear residual (total Newton system) after nonlinear iteration 20: 3.96068e-07, norm of the rhs: 1.48089e-08, newton_derivative_scaling_factor: 0

   Solving Stokes system... 22+0 iterations.
      Relative nonlinear residual (total Newton system) after nonlinear iteration 21: 3.76074e-07, norm of the rhs: 1.40613e-08, newton_derivative_scaling_factor: 0

   Solving Stokes system... 22+0 iterations.
      Relative nonlinear residual (total Newton system) after nonlinear iteration 22: 3.89123e-07, norm of the rhs: 1.45492e-08, newton_derivative_scaling_factor: 0

   Solving Stokes system... 22+0 iterations.
      Relative nonlinear residual (total Newton system) after nonlinear iteration 23: 4.01424e-07, norm of the rhs: 1.50091e-08, newton_derivative_scaling_factor: 0

   Solving Stokes system... 22+0 iterations.
      Relative nonlinear residual (total Newton system) after nonlinear iteration 24: 3.9774e-07, norm of the rhs: 1.48714e-08, newton_derivative_scaling_factor: 0

   Solving Stokes system... 22+0 iterations.
      Relative nonlinear residual (total Newton system) after nonlinear iteration 25: 4.02977e-07, norm of the rhs: 1.50672e-08, newton_derivative_scaling_factor: 0

   Solving Stokes system... 22+0 iterations.
      Relative nonlinear residual (total Newton system) after nonlinear iteration 26: 3.95245e-07, norm of the rhs: 1.47781e-08, newton_derivative_scaling_factor: 0

   Solving Stokes system... 22+0 iterations.
      Relative nonlinear residual (total Newton system) after nonlinear iteration 27: 3.84705e-07, norm of the rhs: 1.4384e-08, newton_derivative_scaling_factor: 0

   Solving Stokes system... 22+0 iterations.
      Relative nonlinear residual (total Newton system) after nonlinear iteration 28: 3.9845e-07, norm of the rhs: 1.48979e-08, newton_derivative_scaling_factor: 0

   Solving Stokes system... 22+0 iterations.
      Relative nonlinear residual (total Newton system) after nonlinear iteration 29: 3.7932e-07, norm of the rhs: 1.41827e-08, newton_derivative_scaling_factor: 0

   Solving Stokes system... 22+0 iterations.
      Relative nonlinear residual (total Newton system) after nonlinear iteration 30: 3.93739e-07, norm of the rhs: 1.47218e-08, newton_derivative_scaling_factor: 0
=======
      Relative nonlinear residual (total Newton system) after nonlinear iteration 3: 0.00178144, norm of the rhs: 6.66074e-05, newton_derivative_scaling_factor: 0

   Solving Stokes system... 17+0 iterations.
      Relative nonlinear residual (total Newton system) after nonlinear iteration 4: 0.000331189, norm of the rhs: 1.23831e-05, newton_derivative_scaling_factor: 0

   Solving Stokes system... 17+0 iterations.
      Relative nonlinear residual (total Newton system) after nonlinear iteration 5: 6.24956e-05, norm of the rhs: 2.33669e-06, newton_derivative_scaling_factor: 0

   Solving Stokes system... 18+0 iterations.
      Relative nonlinear residual (total Newton system) after nonlinear iteration 6: 1.19535e-05, norm of the rhs: 4.46938e-07, newton_derivative_scaling_factor: 0

   Solving Stokes system... 19+0 iterations.
      Relative nonlinear residual (total Newton system) after nonlinear iteration 7: 2.33762e-06, norm of the rhs: 8.74028e-08, newton_derivative_scaling_factor: 0

   Solving Stokes system... 21+0 iterations.
      Relative nonlinear residual (total Newton system) after nonlinear iteration 8: 5.96743e-07, norm of the rhs: 2.2312e-08, newton_derivative_scaling_factor: 0

   Solving Stokes system... 22+0 iterations.
      Relative nonlinear residual (total Newton system) after nonlinear iteration 9: 4.03674e-07, norm of the rhs: 1.50932e-08, newton_derivative_scaling_factor: 0

   Solving Stokes system... 22+0 iterations.
      Relative nonlinear residual (total Newton system) after nonlinear iteration 10: 3.79015e-07, norm of the rhs: 1.41713e-08, newton_derivative_scaling_factor: 0

   Solving Stokes system... 22+0 iterations.
      Relative nonlinear residual (total Newton system) after nonlinear iteration 11: 3.71543e-07, norm of the rhs: 1.38919e-08, newton_derivative_scaling_factor: 0

   Solving Stokes system... 22+0 iterations.
      Relative nonlinear residual (total Newton system) after nonlinear iteration 12: 4.07945e-07, norm of the rhs: 1.52529e-08, newton_derivative_scaling_factor: 0

   Solving Stokes system... 23+0 iterations.
      Relative nonlinear residual (total Newton system) after nonlinear iteration 13: 3.94801e-07, norm of the rhs: 1.47615e-08, newton_derivative_scaling_factor: 0

   Solving Stokes system... 22+0 iterations.
      Relative nonlinear residual (total Newton system) after nonlinear iteration 14: 4.12415e-07, norm of the rhs: 1.54201e-08, newton_derivative_scaling_factor: 0

   Solving Stokes system... 23+0 iterations.
      Relative nonlinear residual (total Newton system) after nonlinear iteration 15: 4.00873e-07, norm of the rhs: 1.49885e-08, newton_derivative_scaling_factor: 0

   Solving Stokes system... 22+0 iterations.
      Relative nonlinear residual (total Newton system) after nonlinear iteration 16: 3.80265e-07, norm of the rhs: 1.4218e-08, newton_derivative_scaling_factor: 0

   Solving Stokes system... 22+0 iterations.
      Relative nonlinear residual (total Newton system) after nonlinear iteration 17: 3.83263e-07, norm of the rhs: 1.43301e-08, newton_derivative_scaling_factor: 0

   Solving Stokes system... 22+0 iterations.
      Relative nonlinear residual (total Newton system) after nonlinear iteration 18: 3.75229e-07, norm of the rhs: 1.40297e-08, newton_derivative_scaling_factor: 0

   Solving Stokes system... 22+0 iterations.
      Relative nonlinear residual (total Newton system) after nonlinear iteration 19: 3.78459e-07, norm of the rhs: 1.41505e-08, newton_derivative_scaling_factor: 0

   Solving Stokes system... 22+0 iterations.
      Relative nonlinear residual (total Newton system) after nonlinear iteration 20: 3.99753e-07, norm of the rhs: 1.49467e-08, newton_derivative_scaling_factor: 0

   Solving Stokes system... 22+0 iterations.
      Relative nonlinear residual (total Newton system) after nonlinear iteration 21: 4.08827e-07, norm of the rhs: 1.52859e-08, newton_derivative_scaling_factor: 0

   Solving Stokes system... 22+0 iterations.
      Relative nonlinear residual (total Newton system) after nonlinear iteration 22: 3.83328e-07, norm of the rhs: 1.43325e-08, newton_derivative_scaling_factor: 0

   Solving Stokes system... 22+0 iterations.
      Relative nonlinear residual (total Newton system) after nonlinear iteration 23: 3.82989e-07, norm of the rhs: 1.43198e-08, newton_derivative_scaling_factor: 0

   Solving Stokes system... 22+0 iterations.
      Relative nonlinear residual (total Newton system) after nonlinear iteration 24: 4.10936e-07, norm of the rhs: 1.53648e-08, newton_derivative_scaling_factor: 0

   Solving Stokes system... 22+0 iterations.
      Relative nonlinear residual (total Newton system) after nonlinear iteration 25: 3.84538e-07, norm of the rhs: 1.43777e-08, newton_derivative_scaling_factor: 0

   Solving Stokes system... 22+0 iterations.
      Relative nonlinear residual (total Newton system) after nonlinear iteration 26: 3.90423e-07, norm of the rhs: 1.45978e-08, newton_derivative_scaling_factor: 0

   Solving Stokes system... 22+0 iterations.
      Relative nonlinear residual (total Newton system) after nonlinear iteration 27: 3.87489e-07, norm of the rhs: 1.44881e-08, newton_derivative_scaling_factor: 0

   Solving Stokes system... 22+0 iterations.
      Relative nonlinear residual (total Newton system) after nonlinear iteration 28: 3.93373e-07, norm of the rhs: 1.47081e-08, newton_derivative_scaling_factor: 0

   Solving Stokes system... 22+0 iterations.
      Relative nonlinear residual (total Newton system) after nonlinear iteration 29: 4.10255e-07, norm of the rhs: 1.53393e-08, newton_derivative_scaling_factor: 0

   Solving Stokes system... 23+0 iterations.
      Relative nonlinear residual (total Newton system) after nonlinear iteration 30: 3.94044e-07, norm of the rhs: 1.47332e-08, newton_derivative_scaling_factor: 0
>>>>>>> ebe73989


   Postprocessing:
     RMS, max velocity:                               6.95 m/s, 34.2 m/s
     Temperature min/avg/max:                         0 K, 0.5 K, 1 K
     Heat fluxes through boundary parts:              0 W, 0 W, -1.005 W, 1 W
     Max, min, and rms velocity along boundary parts: 8.974 m/s, 0.002571 m/s, 4.058 m/s, 7.352 m/s, 0.002484 m/s, 3.345 m/s, 34.47 m/s, 0.701 m/s, 24.34 m/s, 0.09844 m/s, 0.002255 m/s, 0.07055 m/s

*** Timestep 2:  t=0.0022 seconds, dt=0.000236141 seconds
   Solving temperature system... 5 iterations.
   Initial Newton Stokes residual = 0.0463712, v = 0.0463712, p = 0

   Solving Stokes system... 17+0 iterations.
      Relative nonlinear residual (total Newton system) after nonlinear iteration 1: 0.0219035, norm of the rhs: 0.00101569

   Solving Stokes system... 18+0 iterations.
<<<<<<< HEAD
      Relative nonlinear residual (total Newton system) after nonlinear iteration 2: 0.00105964, norm of the rhs: 4.91368e-05, newton_derivative_scaling_factor: 0

   Solving Stokes system... 17+0 iterations.
      Relative nonlinear residual (total Newton system) after nonlinear iteration 3: 0.000205472, norm of the rhs: 9.52798e-06, newton_derivative_scaling_factor: 0

   Solving Stokes system... 18+0 iterations.
      Relative nonlinear residual (total Newton system) after nonlinear iteration 4: 3.99031e-05, norm of the rhs: 1.85036e-06, newton_derivative_scaling_factor: 0

   Solving Stokes system... 19+0 iterations.
      Relative nonlinear residual (total Newton system) after nonlinear iteration 5: 7.87922e-06, norm of the rhs: 3.65369e-07, newton_derivative_scaling_factor: 0

   Solving Stokes system... 20+0 iterations.
      Relative nonlinear residual (total Newton system) after nonlinear iteration 6: 1.602e-06, norm of the rhs: 7.42864e-08, newton_derivative_scaling_factor: 0

   Solving Stokes system... 21+0 iterations.
      Relative nonlinear residual (total Newton system) after nonlinear iteration 7: 4.54377e-07, norm of the rhs: 2.107e-08, newton_derivative_scaling_factor: 0

   Solving Stokes system... 22+0 iterations.
      Relative nonlinear residual (total Newton system) after nonlinear iteration 8: 3.35494e-07, norm of the rhs: 1.55573e-08, newton_derivative_scaling_factor: 0

   Solving Stokes system... 22+0 iterations.
      Relative nonlinear residual (total Newton system) after nonlinear iteration 9: 3.20728e-07, norm of the rhs: 1.48725e-08, newton_derivative_scaling_factor: 0

   Solving Stokes system... 23+0 iterations.
      Relative nonlinear residual (total Newton system) after nonlinear iteration 10: 3.24617e-07, norm of the rhs: 1.50529e-08, newton_derivative_scaling_factor: 0

   Solving Stokes system... 22+0 iterations.
      Relative nonlinear residual (total Newton system) after nonlinear iteration 11: 3.3899e-07, norm of the rhs: 1.57194e-08, newton_derivative_scaling_factor: 0

   Solving Stokes system... 22+0 iterations.
      Relative nonlinear residual (total Newton system) after nonlinear iteration 12: 3.44729e-07, norm of the rhs: 1.59855e-08, newton_derivative_scaling_factor: 0

   Solving Stokes system... 22+0 iterations.
      Relative nonlinear residual (total Newton system) after nonlinear iteration 13: 3.3636e-07, norm of the rhs: 1.55974e-08, newton_derivative_scaling_factor: 0

   Solving Stokes system... 23+0 iterations.
      Relative nonlinear residual (total Newton system) after nonlinear iteration 14: 3.27014e-07, norm of the rhs: 1.5164e-08, newton_derivative_scaling_factor: 0

   Solving Stokes system... 22+0 iterations.
      Relative nonlinear residual (total Newton system) after nonlinear iteration 15: 3.03475e-07, norm of the rhs: 1.40725e-08, newton_derivative_scaling_factor: 0

   Solving Stokes system... 23+0 iterations.
      Relative nonlinear residual (total Newton system) after nonlinear iteration 16: 3.01571e-07, norm of the rhs: 1.39842e-08, newton_derivative_scaling_factor: 0

   Solving Stokes system... 22+0 iterations.
      Relative nonlinear residual (total Newton system) after nonlinear iteration 17: 3.08279e-07, norm of the rhs: 1.42953e-08, newton_derivative_scaling_factor: 0

   Solving Stokes system... 22+0 iterations.
      Relative nonlinear residual (total Newton system) after nonlinear iteration 18: 3.25022e-07, norm of the rhs: 1.50716e-08, newton_derivative_scaling_factor: 0

   Solving Stokes system... 23+0 iterations.
      Relative nonlinear residual (total Newton system) after nonlinear iteration 19: 3.12401e-07, norm of the rhs: 1.44864e-08, newton_derivative_scaling_factor: 0

   Solving Stokes system... 22+0 iterations.
      Relative nonlinear residual (total Newton system) after nonlinear iteration 20: 3.01684e-07, norm of the rhs: 1.39894e-08, newton_derivative_scaling_factor: 0

   Solving Stokes system... 22+0 iterations.
      Relative nonlinear residual (total Newton system) after nonlinear iteration 21: 3.06543e-07, norm of the rhs: 1.42148e-08, newton_derivative_scaling_factor: 0

   Solving Stokes system... 22+0 iterations.
      Relative nonlinear residual (total Newton system) after nonlinear iteration 22: 3.16246e-07, norm of the rhs: 1.46647e-08, newton_derivative_scaling_factor: 0

   Solving Stokes system... 22+0 iterations.
      Relative nonlinear residual (total Newton system) after nonlinear iteration 23: 3.19685e-07, norm of the rhs: 1.48242e-08, newton_derivative_scaling_factor: 0

   Solving Stokes system... 23+0 iterations.
      Relative nonlinear residual (total Newton system) after nonlinear iteration 24: 3.20494e-07, norm of the rhs: 1.48617e-08, newton_derivative_scaling_factor: 0

   Solving Stokes system... 23+0 iterations.
      Relative nonlinear residual (total Newton system) after nonlinear iteration 25: 3.3013e-07, norm of the rhs: 1.53085e-08, newton_derivative_scaling_factor: 0

   Solving Stokes system... 22+0 iterations.
      Relative nonlinear residual (total Newton system) after nonlinear iteration 26: 3.39799e-07, norm of the rhs: 1.57569e-08, newton_derivative_scaling_factor: 0

   Solving Stokes system... 22+0 iterations.
      Relative nonlinear residual (total Newton system) after nonlinear iteration 27: 3.25013e-07, norm of the rhs: 1.50712e-08, newton_derivative_scaling_factor: 0

   Solving Stokes system... 22+0 iterations.
      Relative nonlinear residual (total Newton system) after nonlinear iteration 28: 3.30171e-07, norm of the rhs: 1.53104e-08, newton_derivative_scaling_factor: 0

   Solving Stokes system... 22+0 iterations.
      Relative nonlinear residual (total Newton system) after nonlinear iteration 29: 3.18747e-07, norm of the rhs: 1.47807e-08, newton_derivative_scaling_factor: 0

   Solving Stokes system... 22+0 iterations.
      Relative nonlinear residual (total Newton system) after nonlinear iteration 30: 3.1802e-07, norm of the rhs: 1.4747e-08, newton_derivative_scaling_factor: 0
=======
      Relative nonlinear residual (total Newton system) after nonlinear iteration 2: 0.00105963, norm of the rhs: 4.91365e-05, newton_derivative_scaling_factor: 0

   Solving Stokes system... 17+0 iterations.
      Relative nonlinear residual (total Newton system) after nonlinear iteration 3: 0.000205475, norm of the rhs: 9.52812e-06, newton_derivative_scaling_factor: 0

   Solving Stokes system... 18+0 iterations.
      Relative nonlinear residual (total Newton system) after nonlinear iteration 4: 3.99152e-05, norm of the rhs: 1.85091e-06, newton_derivative_scaling_factor: 0

   Solving Stokes system... 19+0 iterations.
      Relative nonlinear residual (total Newton system) after nonlinear iteration 5: 7.86774e-06, norm of the rhs: 3.64836e-07, newton_derivative_scaling_factor: 0

   Solving Stokes system... 20+0 iterations.
      Relative nonlinear residual (total Newton system) after nonlinear iteration 6: 1.60675e-06, norm of the rhs: 7.45071e-08, newton_derivative_scaling_factor: 0

   Solving Stokes system... 21+0 iterations.
      Relative nonlinear residual (total Newton system) after nonlinear iteration 7: 4.52582e-07, norm of the rhs: 2.09868e-08, newton_derivative_scaling_factor: 0

   Solving Stokes system... 22+0 iterations.
      Relative nonlinear residual (total Newton system) after nonlinear iteration 8: 3.23573e-07, norm of the rhs: 1.50045e-08, newton_derivative_scaling_factor: 0

   Solving Stokes system... 22+0 iterations.
      Relative nonlinear residual (total Newton system) after nonlinear iteration 9: 3.10818e-07, norm of the rhs: 1.4413e-08, newton_derivative_scaling_factor: 0

   Solving Stokes system... 22+0 iterations.
      Relative nonlinear residual (total Newton system) after nonlinear iteration 10: 3.12074e-07, norm of the rhs: 1.44712e-08, newton_derivative_scaling_factor: 0

   Solving Stokes system... 22+0 iterations.
      Relative nonlinear residual (total Newton system) after nonlinear iteration 11: 3.39029e-07, norm of the rhs: 1.57212e-08, newton_derivative_scaling_factor: 0

   Solving Stokes system... 23+0 iterations.
      Relative nonlinear residual (total Newton system) after nonlinear iteration 12: 3.22109e-07, norm of the rhs: 1.49366e-08, newton_derivative_scaling_factor: 0

   Solving Stokes system... 22+0 iterations.
      Relative nonlinear residual (total Newton system) after nonlinear iteration 13: 3.24001e-07, norm of the rhs: 1.50243e-08, newton_derivative_scaling_factor: 0

   Solving Stokes system... 22+0 iterations.
      Relative nonlinear residual (total Newton system) after nonlinear iteration 14: 3.30631e-07, norm of the rhs: 1.53318e-08, newton_derivative_scaling_factor: 0

   Solving Stokes system... 22+0 iterations.
      Relative nonlinear residual (total Newton system) after nonlinear iteration 15: 3.25173e-07, norm of the rhs: 1.50786e-08, newton_derivative_scaling_factor: 0

   Solving Stokes system... 22+0 iterations.
      Relative nonlinear residual (total Newton system) after nonlinear iteration 16: 3.30047e-07, norm of the rhs: 1.53047e-08, newton_derivative_scaling_factor: 0

   Solving Stokes system... 22+0 iterations.
      Relative nonlinear residual (total Newton system) after nonlinear iteration 17: 3.31332e-07, norm of the rhs: 1.53642e-08, newton_derivative_scaling_factor: 0

   Solving Stokes system... 21+0 iterations.
      Relative nonlinear residual (total Newton system) after nonlinear iteration 18: 3.27619e-07, norm of the rhs: 1.51921e-08, newton_derivative_scaling_factor: 0

   Solving Stokes system... 22+0 iterations.
      Relative nonlinear residual (total Newton system) after nonlinear iteration 19: 3.18545e-07, norm of the rhs: 1.47713e-08, newton_derivative_scaling_factor: 0

   Solving Stokes system... 22+0 iterations.
      Relative nonlinear residual (total Newton system) after nonlinear iteration 20: 3.2694e-07, norm of the rhs: 1.51606e-08, newton_derivative_scaling_factor: 0

   Solving Stokes system... 23+0 iterations.
      Relative nonlinear residual (total Newton system) after nonlinear iteration 21: 3.15512e-07, norm of the rhs: 1.46307e-08, newton_derivative_scaling_factor: 0

   Solving Stokes system... 22+0 iterations.
      Relative nonlinear residual (total Newton system) after nonlinear iteration 22: 3.26545e-07, norm of the rhs: 1.51423e-08, newton_derivative_scaling_factor: 0

   Solving Stokes system... 23+0 iterations.
      Relative nonlinear residual (total Newton system) after nonlinear iteration 23: 3.12862e-07, norm of the rhs: 1.45078e-08, newton_derivative_scaling_factor: 0

   Solving Stokes system... 23+0 iterations.
      Relative nonlinear residual (total Newton system) after nonlinear iteration 24: 3.37561e-07, norm of the rhs: 1.56531e-08, newton_derivative_scaling_factor: 0

   Solving Stokes system... 22+0 iterations.
      Relative nonlinear residual (total Newton system) after nonlinear iteration 25: 3.41005e-07, norm of the rhs: 1.58128e-08, newton_derivative_scaling_factor: 0

   Solving Stokes system... 22+0 iterations.
      Relative nonlinear residual (total Newton system) after nonlinear iteration 26: 3.41066e-07, norm of the rhs: 1.58156e-08, newton_derivative_scaling_factor: 0

   Solving Stokes system... 22+0 iterations.
      Relative nonlinear residual (total Newton system) after nonlinear iteration 27: 3.24945e-07, norm of the rhs: 1.50681e-08, newton_derivative_scaling_factor: 0

   Solving Stokes system... 22+0 iterations.
      Relative nonlinear residual (total Newton system) after nonlinear iteration 28: 3.16822e-07, norm of the rhs: 1.46914e-08, newton_derivative_scaling_factor: 0

   Solving Stokes system... 23+0 iterations.
      Relative nonlinear residual (total Newton system) after nonlinear iteration 29: 3.1357e-07, norm of the rhs: 1.45406e-08, newton_derivative_scaling_factor: 0

   Solving Stokes system... 22+0 iterations.
      Relative nonlinear residual (total Newton system) after nonlinear iteration 30: 3.16916e-07, norm of the rhs: 1.46958e-08, newton_derivative_scaling_factor: 0
>>>>>>> ebe73989


   Postprocessing:
     RMS, max velocity:                               7.9 m/s, 39.1 m/s
     Temperature min/avg/max:                         0 K, 0.5 K, 1 K
     Heat fluxes through boundary parts:              0 W, 0 W, -1.007 W, 1 W
     Max, min, and rms velocity along boundary parts: 10.39 m/s, 0.002716 m/s, 4.66 m/s, 8.141 m/s, 0.002622 m/s, 3.694 m/s, 39.4 m/s, 0.7814 m/s, 27.8 m/s, 0.1038 m/s, 0.002382 m/s, 0.07445 m/s

Termination requested by criterion: end time


<|MERGE_RESOLUTION|>--- conflicted
+++ resolved
@@ -27,13 +27,8 @@
    Solving Stokes system... 17+0 iterations.
       Relative nonlinear residual (total Newton system) after nonlinear iteration 6: 3.03322e-06, norm of the rhs: 6.00357e-06, newton_derivative_scaling_factor: 0
 
-<<<<<<< HEAD
-   Solving Stokes system... 20+0 iterations.
-      Relative nonlinear residual (total Newton system) after nonlinear iteration 7: 4.72054e-07, norm of the rhs: 9.34322e-07, newton_derivative_scaling_factor: 0
-=======
    Solving Stokes system... 18+0 iterations.
       Relative nonlinear residual (total Newton system) after nonlinear iteration 7: 4.7222e-07, norm of the rhs: 9.34652e-07, newton_derivative_scaling_factor: 0
->>>>>>> ebe73989
 
    Solving Stokes system... 19+0 iterations.
       Relative nonlinear residual (total Newton system) after nonlinear iteration 8: 7.44474e-08, norm of the rhs: 1.47352e-07, newton_derivative_scaling_factor: 0
@@ -58,90 +53,6 @@
       Relative nonlinear residual (total Newton system) after nonlinear iteration 2: 0.00960572, norm of the rhs: 0.000359155, newton_derivative_scaling_factor: 0
 
    Solving Stokes system... 17+0 iterations.
-<<<<<<< HEAD
-      Relative nonlinear residual (total Newton system) after nonlinear iteration 3: 0.00178143, norm of the rhs: 6.66071e-05, newton_derivative_scaling_factor: 0
-
-   Solving Stokes system... 17+0 iterations.
-      Relative nonlinear residual (total Newton system) after nonlinear iteration 4: 0.000331188, norm of the rhs: 1.2383e-05, newton_derivative_scaling_factor: 0
-
-   Solving Stokes system... 17+0 iterations.
-      Relative nonlinear residual (total Newton system) after nonlinear iteration 5: 6.25003e-05, norm of the rhs: 2.33687e-06, newton_derivative_scaling_factor: 0
-
-   Solving Stokes system... 19+0 iterations.
-      Relative nonlinear residual (total Newton system) after nonlinear iteration 6: 1.19532e-05, norm of the rhs: 4.46926e-07, newton_derivative_scaling_factor: 0
-
-   Solving Stokes system... 19+0 iterations.
-      Relative nonlinear residual (total Newton system) after nonlinear iteration 7: 2.34531e-06, norm of the rhs: 8.76905e-08, newton_derivative_scaling_factor: 0
-
-   Solving Stokes system... 21+0 iterations.
-      Relative nonlinear residual (total Newton system) after nonlinear iteration 8: 5.98971e-07, norm of the rhs: 2.23954e-08, newton_derivative_scaling_factor: 0
-
-   Solving Stokes system... 22+0 iterations.
-      Relative nonlinear residual (total Newton system) after nonlinear iteration 9: 4.04411e-07, norm of the rhs: 1.51208e-08, newton_derivative_scaling_factor: 0
-
-   Solving Stokes system... 22+0 iterations.
-      Relative nonlinear residual (total Newton system) after nonlinear iteration 10: 4.00855e-07, norm of the rhs: 1.49879e-08, newton_derivative_scaling_factor: 0
-
-   Solving Stokes system... 23+0 iterations.
-      Relative nonlinear residual (total Newton system) after nonlinear iteration 11: 3.85928e-07, norm of the rhs: 1.44297e-08, newton_derivative_scaling_factor: 0
-
-   Solving Stokes system... 22+0 iterations.
-      Relative nonlinear residual (total Newton system) after nonlinear iteration 12: 4.03219e-07, norm of the rhs: 1.50762e-08, newton_derivative_scaling_factor: 0
-
-   Solving Stokes system... 22+0 iterations.
-      Relative nonlinear residual (total Newton system) after nonlinear iteration 13: 4.05484e-07, norm of the rhs: 1.51609e-08, newton_derivative_scaling_factor: 0
-
-   Solving Stokes system... 22+0 iterations.
-      Relative nonlinear residual (total Newton system) after nonlinear iteration 14: 3.92341e-07, norm of the rhs: 1.46695e-08, newton_derivative_scaling_factor: 0
-
-   Solving Stokes system... 22+0 iterations.
-      Relative nonlinear residual (total Newton system) after nonlinear iteration 15: 3.85757e-07, norm of the rhs: 1.44233e-08, newton_derivative_scaling_factor: 0
-
-   Solving Stokes system... 23+0 iterations.
-      Relative nonlinear residual (total Newton system) after nonlinear iteration 16: 3.97984e-07, norm of the rhs: 1.48805e-08, newton_derivative_scaling_factor: 0
-
-   Solving Stokes system... 22+0 iterations.
-      Relative nonlinear residual (total Newton system) after nonlinear iteration 17: 3.97668e-07, norm of the rhs: 1.48687e-08, newton_derivative_scaling_factor: 0
-
-   Solving Stokes system... 22+0 iterations.
-      Relative nonlinear residual (total Newton system) after nonlinear iteration 18: 4.07528e-07, norm of the rhs: 1.52374e-08, newton_derivative_scaling_factor: 0
-
-   Solving Stokes system... 23+0 iterations.
-      Relative nonlinear residual (total Newton system) after nonlinear iteration 19: 4.11934e-07, norm of the rhs: 1.54021e-08, newton_derivative_scaling_factor: 0
-
-   Solving Stokes system... 22+0 iterations.
-      Relative nonlinear residual (total Newton system) after nonlinear iteration 20: 3.96068e-07, norm of the rhs: 1.48089e-08, newton_derivative_scaling_factor: 0
-
-   Solving Stokes system... 22+0 iterations.
-      Relative nonlinear residual (total Newton system) after nonlinear iteration 21: 3.76074e-07, norm of the rhs: 1.40613e-08, newton_derivative_scaling_factor: 0
-
-   Solving Stokes system... 22+0 iterations.
-      Relative nonlinear residual (total Newton system) after nonlinear iteration 22: 3.89123e-07, norm of the rhs: 1.45492e-08, newton_derivative_scaling_factor: 0
-
-   Solving Stokes system... 22+0 iterations.
-      Relative nonlinear residual (total Newton system) after nonlinear iteration 23: 4.01424e-07, norm of the rhs: 1.50091e-08, newton_derivative_scaling_factor: 0
-
-   Solving Stokes system... 22+0 iterations.
-      Relative nonlinear residual (total Newton system) after nonlinear iteration 24: 3.9774e-07, norm of the rhs: 1.48714e-08, newton_derivative_scaling_factor: 0
-
-   Solving Stokes system... 22+0 iterations.
-      Relative nonlinear residual (total Newton system) after nonlinear iteration 25: 4.02977e-07, norm of the rhs: 1.50672e-08, newton_derivative_scaling_factor: 0
-
-   Solving Stokes system... 22+0 iterations.
-      Relative nonlinear residual (total Newton system) after nonlinear iteration 26: 3.95245e-07, norm of the rhs: 1.47781e-08, newton_derivative_scaling_factor: 0
-
-   Solving Stokes system... 22+0 iterations.
-      Relative nonlinear residual (total Newton system) after nonlinear iteration 27: 3.84705e-07, norm of the rhs: 1.4384e-08, newton_derivative_scaling_factor: 0
-
-   Solving Stokes system... 22+0 iterations.
-      Relative nonlinear residual (total Newton system) after nonlinear iteration 28: 3.9845e-07, norm of the rhs: 1.48979e-08, newton_derivative_scaling_factor: 0
-
-   Solving Stokes system... 22+0 iterations.
-      Relative nonlinear residual (total Newton system) after nonlinear iteration 29: 3.7932e-07, norm of the rhs: 1.41827e-08, newton_derivative_scaling_factor: 0
-
-   Solving Stokes system... 22+0 iterations.
-      Relative nonlinear residual (total Newton system) after nonlinear iteration 30: 3.93739e-07, norm of the rhs: 1.47218e-08, newton_derivative_scaling_factor: 0
-=======
       Relative nonlinear residual (total Newton system) after nonlinear iteration 3: 0.00178144, norm of the rhs: 6.66074e-05, newton_derivative_scaling_factor: 0
 
    Solving Stokes system... 17+0 iterations.
@@ -224,7 +135,6 @@
 
    Solving Stokes system... 23+0 iterations.
       Relative nonlinear residual (total Newton system) after nonlinear iteration 30: 3.94044e-07, norm of the rhs: 1.47332e-08, newton_derivative_scaling_factor: 0
->>>>>>> ebe73989
 
 
    Postprocessing:
@@ -241,93 +151,6 @@
       Relative nonlinear residual (total Newton system) after nonlinear iteration 1: 0.0219035, norm of the rhs: 0.00101569
 
    Solving Stokes system... 18+0 iterations.
-<<<<<<< HEAD
-      Relative nonlinear residual (total Newton system) after nonlinear iteration 2: 0.00105964, norm of the rhs: 4.91368e-05, newton_derivative_scaling_factor: 0
-
-   Solving Stokes system... 17+0 iterations.
-      Relative nonlinear residual (total Newton system) after nonlinear iteration 3: 0.000205472, norm of the rhs: 9.52798e-06, newton_derivative_scaling_factor: 0
-
-   Solving Stokes system... 18+0 iterations.
-      Relative nonlinear residual (total Newton system) after nonlinear iteration 4: 3.99031e-05, norm of the rhs: 1.85036e-06, newton_derivative_scaling_factor: 0
-
-   Solving Stokes system... 19+0 iterations.
-      Relative nonlinear residual (total Newton system) after nonlinear iteration 5: 7.87922e-06, norm of the rhs: 3.65369e-07, newton_derivative_scaling_factor: 0
-
-   Solving Stokes system... 20+0 iterations.
-      Relative nonlinear residual (total Newton system) after nonlinear iteration 6: 1.602e-06, norm of the rhs: 7.42864e-08, newton_derivative_scaling_factor: 0
-
-   Solving Stokes system... 21+0 iterations.
-      Relative nonlinear residual (total Newton system) after nonlinear iteration 7: 4.54377e-07, norm of the rhs: 2.107e-08, newton_derivative_scaling_factor: 0
-
-   Solving Stokes system... 22+0 iterations.
-      Relative nonlinear residual (total Newton system) after nonlinear iteration 8: 3.35494e-07, norm of the rhs: 1.55573e-08, newton_derivative_scaling_factor: 0
-
-   Solving Stokes system... 22+0 iterations.
-      Relative nonlinear residual (total Newton system) after nonlinear iteration 9: 3.20728e-07, norm of the rhs: 1.48725e-08, newton_derivative_scaling_factor: 0
-
-   Solving Stokes system... 23+0 iterations.
-      Relative nonlinear residual (total Newton system) after nonlinear iteration 10: 3.24617e-07, norm of the rhs: 1.50529e-08, newton_derivative_scaling_factor: 0
-
-   Solving Stokes system... 22+0 iterations.
-      Relative nonlinear residual (total Newton system) after nonlinear iteration 11: 3.3899e-07, norm of the rhs: 1.57194e-08, newton_derivative_scaling_factor: 0
-
-   Solving Stokes system... 22+0 iterations.
-      Relative nonlinear residual (total Newton system) after nonlinear iteration 12: 3.44729e-07, norm of the rhs: 1.59855e-08, newton_derivative_scaling_factor: 0
-
-   Solving Stokes system... 22+0 iterations.
-      Relative nonlinear residual (total Newton system) after nonlinear iteration 13: 3.3636e-07, norm of the rhs: 1.55974e-08, newton_derivative_scaling_factor: 0
-
-   Solving Stokes system... 23+0 iterations.
-      Relative nonlinear residual (total Newton system) after nonlinear iteration 14: 3.27014e-07, norm of the rhs: 1.5164e-08, newton_derivative_scaling_factor: 0
-
-   Solving Stokes system... 22+0 iterations.
-      Relative nonlinear residual (total Newton system) after nonlinear iteration 15: 3.03475e-07, norm of the rhs: 1.40725e-08, newton_derivative_scaling_factor: 0
-
-   Solving Stokes system... 23+0 iterations.
-      Relative nonlinear residual (total Newton system) after nonlinear iteration 16: 3.01571e-07, norm of the rhs: 1.39842e-08, newton_derivative_scaling_factor: 0
-
-   Solving Stokes system... 22+0 iterations.
-      Relative nonlinear residual (total Newton system) after nonlinear iteration 17: 3.08279e-07, norm of the rhs: 1.42953e-08, newton_derivative_scaling_factor: 0
-
-   Solving Stokes system... 22+0 iterations.
-      Relative nonlinear residual (total Newton system) after nonlinear iteration 18: 3.25022e-07, norm of the rhs: 1.50716e-08, newton_derivative_scaling_factor: 0
-
-   Solving Stokes system... 23+0 iterations.
-      Relative nonlinear residual (total Newton system) after nonlinear iteration 19: 3.12401e-07, norm of the rhs: 1.44864e-08, newton_derivative_scaling_factor: 0
-
-   Solving Stokes system... 22+0 iterations.
-      Relative nonlinear residual (total Newton system) after nonlinear iteration 20: 3.01684e-07, norm of the rhs: 1.39894e-08, newton_derivative_scaling_factor: 0
-
-   Solving Stokes system... 22+0 iterations.
-      Relative nonlinear residual (total Newton system) after nonlinear iteration 21: 3.06543e-07, norm of the rhs: 1.42148e-08, newton_derivative_scaling_factor: 0
-
-   Solving Stokes system... 22+0 iterations.
-      Relative nonlinear residual (total Newton system) after nonlinear iteration 22: 3.16246e-07, norm of the rhs: 1.46647e-08, newton_derivative_scaling_factor: 0
-
-   Solving Stokes system... 22+0 iterations.
-      Relative nonlinear residual (total Newton system) after nonlinear iteration 23: 3.19685e-07, norm of the rhs: 1.48242e-08, newton_derivative_scaling_factor: 0
-
-   Solving Stokes system... 23+0 iterations.
-      Relative nonlinear residual (total Newton system) after nonlinear iteration 24: 3.20494e-07, norm of the rhs: 1.48617e-08, newton_derivative_scaling_factor: 0
-
-   Solving Stokes system... 23+0 iterations.
-      Relative nonlinear residual (total Newton system) after nonlinear iteration 25: 3.3013e-07, norm of the rhs: 1.53085e-08, newton_derivative_scaling_factor: 0
-
-   Solving Stokes system... 22+0 iterations.
-      Relative nonlinear residual (total Newton system) after nonlinear iteration 26: 3.39799e-07, norm of the rhs: 1.57569e-08, newton_derivative_scaling_factor: 0
-
-   Solving Stokes system... 22+0 iterations.
-      Relative nonlinear residual (total Newton system) after nonlinear iteration 27: 3.25013e-07, norm of the rhs: 1.50712e-08, newton_derivative_scaling_factor: 0
-
-   Solving Stokes system... 22+0 iterations.
-      Relative nonlinear residual (total Newton system) after nonlinear iteration 28: 3.30171e-07, norm of the rhs: 1.53104e-08, newton_derivative_scaling_factor: 0
-
-   Solving Stokes system... 22+0 iterations.
-      Relative nonlinear residual (total Newton system) after nonlinear iteration 29: 3.18747e-07, norm of the rhs: 1.47807e-08, newton_derivative_scaling_factor: 0
-
-   Solving Stokes system... 22+0 iterations.
-      Relative nonlinear residual (total Newton system) after nonlinear iteration 30: 3.1802e-07, norm of the rhs: 1.4747e-08, newton_derivative_scaling_factor: 0
-=======
       Relative nonlinear residual (total Newton system) after nonlinear iteration 2: 0.00105963, norm of the rhs: 4.91365e-05, newton_derivative_scaling_factor: 0
 
    Solving Stokes system... 17+0 iterations.
@@ -413,7 +236,6 @@
 
    Solving Stokes system... 22+0 iterations.
       Relative nonlinear residual (total Newton system) after nonlinear iteration 30: 3.16916e-07, norm of the rhs: 1.46958e-08, newton_derivative_scaling_factor: 0
->>>>>>> ebe73989
 
 
    Postprocessing:
