
Vectorization over 2 doubles = 128 bits (SSE2), VECTORIZATION_LEVEL=1
Number of active cells: 192 (on 4 levels)
Number of degrees of freedom: 2,724 (1,666+225+833)

*** Timestep 0:  t=0 years, dt=0 years
   Solving temperature system... 0 iterations.
   Solving Stokes system... 200+---------------------------------------------------------
TimerOutput objects finalize timed values printed to the
screen by communicating over MPI in their destructors.
Since an exception is currently uncaught, this
synchronization (and subsequent output) will be skipped
to avoid a possible deadlock.


Exception 'ExcMessage (exception_message.str())' on rank 0 on processing: 

An error occurred in file <utilities.cc> in function
(line in output replaced by default.sh script)
The violated condition was: 
    false
Additional information: 
    The iterative Stokes solver in
    StokesMatrixFreeHandlerImplementation::solve did not converge.
    
    The initial residual was: 1.169088e+14
<<<<<<< HEAD
    The final residual is: 2.187525e-01
=======
    The final residual is: 2.419483e-01
>>>>>>> ebe73989
    The required residual for convergence is: 1.169088e-21
    See output-stokes_solver_fail_gmg/solver_history.txt for the full
    convergence history.
    
    The solver reported the following error:
    
    --------------------------------------------------------
(line in output replaced by default.sh script)
(line in output replaced by default.sh script)
    void dealii::SolverFGMRES<VectorType>::solve(const MatrixType&,
    VectorType&, const VectorType&, const PreconditionerType&) [with
    MatrixType = aspect::MatrixFreeStokesOperators::StokesOperator<2, 2,
    double>; PreconditionerType =
    aspect::internal::BlockSchurGMGPreconditioner<aspect::MatrixFreeStokesOperators::StokesOperator<2,
    2, double>, aspect::MatrixFreeStokesOperators::ABlockOperator<2, 2,
    double>, aspect::MatrixFreeStokesOperators::MassMatrixOperator<2, 1,
    double>, dealii::PreconditionMG<2,
    dealii::LinearAlgebra::distributed::Vector<double>,
    dealii::MGTransferMatrixFree<2, double> >, dealii::PreconditionMG<2,
    dealii::LinearAlgebra::distributed::Vector<double>,
    dealii::MGTransferMatrixFree<2, double> > >; VectorType =
    dealii::LinearAlgebra::distributed::BlockVector<double>]
    The violated condition was:
    false
    Additional information:
    Iterative method reported convergence failure in step 1000. The
<<<<<<< HEAD
    residual in the last step was 0.218753.
=======
    residual in the last step was 0.241948.
>>>>>>> ebe73989
    
    This error message can indicate that you have simply not allowed a
    sufficiently large number of iterations for your iterative solver to
    converge. This often happens when you increase the size of your
    problem. In such cases, the last residual will likely still be very
    small, and you can make the error go away by increasing the allowed
    number of iterations when setting up the SolverControl object that
    determines the maximal number of iterations you allow.
    
    The other situation where this error may occur is when your matrix is
    not invertible (e.g., your matrix has a null-space), or if you try to
    apply the wrong solver to a matrix (e.g., using CG for a matrix that
    is not symmetric or not positive definite). In these cases, the
    residual in the last iteration is likely going to be large.
    
    Stacktrace:
(rest of the output replaced by default.sh script)<|MERGE_RESOLUTION|>--- conflicted
+++ resolved
@@ -24,11 +24,7 @@
     StokesMatrixFreeHandlerImplementation::solve did not converge.
     
     The initial residual was: 1.169088e+14
-<<<<<<< HEAD
-    The final residual is: 2.187525e-01
-=======
     The final residual is: 2.419483e-01
->>>>>>> ebe73989
     The required residual for convergence is: 1.169088e-21
     See output-stokes_solver_fail_gmg/solver_history.txt for the full
     convergence history.
@@ -55,11 +51,7 @@
     false
     Additional information:
     Iterative method reported convergence failure in step 1000. The
-<<<<<<< HEAD
-    residual in the last step was 0.218753.
-=======
     residual in the last step was 0.241948.
->>>>>>> ebe73989
     
     This error message can indicate that you have simply not allowed a
     sufficiently large number of iterations for your iterative solver to
