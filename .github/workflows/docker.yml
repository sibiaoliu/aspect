name: github-docker

on: 
  push: 
    branches:
      - 'main'
  release:
    types: [created]

concurrency:
  group: docker-build
  cancel-in-progress: true

permissions:
  contents: read
  packages: write

jobs:
  build-docker:
    runs-on: ubuntu-latest
    if: github.repository == 'geodynamics/aspect'
    steps:    
      - name: Checkout code
        uses: actions/checkout@v3

      - name: Set up QEMU
        uses: docker/setup-qemu-action@v2

      - name: Set up Docker Buildx
        uses: docker/setup-buildx-action@v2

      - name: Log in to the Container registry
        uses: docker/login-action@v2
        with:
          registry: ghcr.io
          username: ${{ github.actor }}
          password: ${{ secrets.GITHUB_TOKEN }}

      - name: Login to DockerHub
        uses: docker/login-action@v2
        with:
          username: ${{ secrets.DOCKER_HUB_USERNAME }}
          password: ${{ secrets.DOCKER_HUB_LOGIN }}

      - name: Build and push Docker image for main
        if: contains(github.event_name, 'push')
        uses: docker/build-push-action@v4
        with:
          context: ./contrib/docker/docker/
          cache-from: type=registry,ref=ubuntu:22.04
          cache-to: type=inline
          platforms: linux/amd64,linux/arm64
          push: true
          tags: |
            ghcr.io/${{ github.repository }}:latest
            ${{ github.repository }}:latest

      - name: Build and push Docker image for release
        if: contains(github.event_name, 'release')
        uses: docker/build-push-action@v3
        with:
          context: ./contrib/docker/docker/
          cache-from: type=registry,ref=ubuntu:22.04
<<<<<<< HEAD
          cache-to: type=inline
          platforms: linux/amd64,linux/arm64
=======
          cache-to: type=inline
          platforms: linux/amd64,linux/arm64
          push: true
          tags: |
            ghcr.io/${{ github.repository }}:${{github.ref_name}}
            ${{ github.repository }}:${{github.ref_name}}

  build-docker-tacc:
    runs-on: ubuntu-latest
    if: github.repository == 'geodynamics/aspect'
    steps:
      - name: Checkout code
        uses: actions/checkout@v3

      - name: Set up QEMU
        uses: docker/setup-qemu-action@v2

      - name: Set up Docker Buildx
        uses: docker/setup-buildx-action@v2

      - name: Login to DockerHub
        uses: docker/login-action@v2
        with:
          username: ${{ secrets.DOCKER_HUB_USERNAME }}
          password: ${{ secrets.DOCKER_HUB_LOGIN }}

      - name: Log in to the Container registry
        uses: docker/login-action@v2
        with:
          registry: ghcr.io
          username: ${{ github.actor }}
          password: ${{ secrets.GITHUB_TOKEN }}

      - name: Build and push Docker image for main
        if: contains(github.event_name, 'push')
        uses: docker/build-push-action@v4
        with:
          context: ./contrib/docker/docker_tacc/
          cache-from: type=registry,ref=ubuntu:22.04
          cache-to: type=inline
          platforms: linux/amd64
          push: true
          tags: |
            ghcr.io/${{ github.repository }}:latest-tacc
            ${{ github.repository }}:latest-tacc

      - name: Build and push Docker image for release
        if: contains(github.event_name, 'release')
        uses: docker/build-push-action@v4
        with:
          context: ./contrib/docker/docker_tacc/
          cache-from: type=registry,ref=ubuntu:22.04
          cache-to: type=inline
          platforms: linux/amd64
>>>>>>> ebe73989
          push: true
          tags: |
            ghcr.io/${{ github.repository }}:${{github.ref_name}}-tacc
            ${{ github.repository }}:${{github.ref_name}}-tacc<|MERGE_RESOLUTION|>--- conflicted
+++ resolved
@@ -61,10 +61,6 @@
         with:
           context: ./contrib/docker/docker/
           cache-from: type=registry,ref=ubuntu:22.04
-<<<<<<< HEAD
-          cache-to: type=inline
-          platforms: linux/amd64,linux/arm64
-=======
           cache-to: type=inline
           platforms: linux/amd64,linux/arm64
           push: true
@@ -119,7 +115,6 @@
           cache-from: type=registry,ref=ubuntu:22.04
           cache-to: type=inline
           platforms: linux/amd64
->>>>>>> ebe73989
           push: true
           tags: |
             ghcr.io/${{ github.repository }}:${{github.ref_name}}-tacc
