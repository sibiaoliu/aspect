--- conflicted
+++ resolved
@@ -106,20 +106,9 @@
       fail-fast: false
       matrix:
         include:
-<<<<<<< HEAD
-          - image: "geodynamics/aspect-tester:focal-dealii-9.3-v4"
-            run-tests: "ON"
-            compare-tests: "ON"
-            result-file: "changes-test-results-9.3.diff"
-            container-options: '--name container'
-          - image: "geodynamics/aspect-tester:focal-dealii-9.4-v3"
-            run-tests: "ON"
-            compare-tests: "OFF"
-=======
           - image: "geodynamics/aspect-tester:focal-dealii-9.4-v3"
             run-tests: "ON"
             compare-tests: "ON"
->>>>>>> ebe73989
             result-file: "changes-test-results-9.4.diff"
             container-options: '--name container'
           - image: "geodynamics/aspect-tester:focal-dealii-master"
