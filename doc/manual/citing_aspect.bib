% This file is used to generate the publication list at
% https://aspect.geodynamics.org/publications.html
%
% For more information including how to add your entry, see
% https://github.com/geodynamics/aspect/issues/2831

@phdthesis{Quinquis2014,
author = {Quinquis, M.},
school = {Charles University},
title = {{A numerical study of subduction zone dynamics using linear viscous to thermo-mechanical model setups including (de)hydration processes}},
year = {2014}
}
@mastersthesis{Fraters2014,
author = {Fraters, Menno},
number = {August},
school = {Utrecht University},
title = {{Thermo-mechanically coupled subduction modelling with ASPECT}},
url = {https://dspace.library.uu.nl/handle/1874/297347},
year = {2014}
}
@phdthesis{Dannberg2016a,
author = {Dannberg, J.},
school = {Potsdam University},
title = {{Dynamics of Mantle Plumes: Linking Scales and Coupling Physics}},
url = {https://publishup.uni-potsdam.de/frontdoor/index/index/docId/9102},
year = {2016}
}
@mastersthesis{Zelst2015,
author = {Zelst, I},
school = {Utrecht University},
title = {{Mantle dynamics on Venus: insights from numerical modelling}},
url = {https://dspace.library.uu.nl/handle/1874/316227},
year = {2015}
}
@article{Zhang2016,
author = {Zhang, S and O'Neill, C},
journal = {Icarus},
title = {{The early geodynamic evolution of Mars-type planets}},
url = {http://www.sciencedirect.com/science/article/pii/S0019103515004856},
year = {2016}
}
@phdthesis{Rose2016,
author = {Rose, Ian Robert},
school = {University of California, Berkeley},
title = {{True polar wander on convecting planets}},
url = {http://search.proquest.com/openview/568c88d99c60e9313f66f19aa54e764c/1?pq-origsite=gscholar{\&}cbl=18750{\&}diss=y},
year = {2016}
}
@phdthesis{Cox2017,
author = {Cox, Samuel Peter},
school = {University of Leicester},
title = {{Adaptive large-scale mantle convection simulations}},
url = {http://ethos.bl.uk/OrderDetails.do?uin=uk.bl.ethos.713350},
year = {2017}
}
@article{Takeyama2017,
author = {Takeyama, K and Saitoh, TR and Makino, J},
journal = {New Astronomy},
title = {{Variable inertia method: A novel numerical method for mantle convection simulation}},
url = {http://www.sciencedirect.com/science/article/pii/S138410761630046X},
year = {2017}
}

@article{He2017,
author = {He, Y. and Puckett, E. G. and Billen, M. I.},
journal = {Physics of the Earth and Planetary Interiors},
title = {{A discontinuous Galerkin method with a bound preserving limiter for the advection of non-diffusive fields in solid Earth geodynamics}},
url = {http://www.sciencedirect.com/science/article/pii/S0031920116300747},
year = {2017}
}
@article{Gassmoller2016a,
author = {Gassm{\"{o}}ller, R. and Heien, E. and Puckett, E. G. and Bangerth, W.},
journal = {arXiv preprint},
title = {{Flexible and scalable particle-in-cell methods for massively parallel computations}},
url = {https://arxiv.org/abs/1612.03369},
year = {2016}
}
@article{Gassmoller2016,
author = {Gassm{\"{o}}ller, Rene and Dannberg, Juliane and Bredow, Eva and Steinberger, Bernhard and Torsvik, Trond H.},
doi = {10.1002/2015GC006177},
issn = {15252027},
journal = {Geochemistry, Geophysics, Geosystems},
month = apr,
number = {4},
pages = {1454--1479},
title = {{Major influence of plume-ridge interaction, lithosphere thickness variations, and global mantle flow on hotspot volcanism-The example of Tristan}},
url = {http://doi.wiley.com/10.1002/2015GC006177},
volume = {17},
year = {2016}
}
@article{Austermann2015,
author = {Austermann, Jacqueline and Pollard, David and Mitrovica, Jerry X. and Moucha, Robert and Forte, Alessandro M. and DeConto, Robert M. and Rowley, David B. and Raymo, Maureen E.},
doi = {10.1130/G36988.1},
issn = {0091-7613},
journal = {Geology},
month = oct,
number = {10},
pages = {927--930},
title = {{The impact of dynamic topography change on Antarctic ice sheet stability during the mid-Pliocene warm period}},
url = {https://pubs.geoscienceworld.org/geology/article/43/10/927-930/131756},
volume = {43},
year = {2015}
}
@article{Dannberg2016,
author = {Dannberg, Juliane and Heister, Timo},
doi = {10.1093/gji/ggw329},
issn = {0956-540X},
journal = {Geophysical Journal International},
month = dec,
number = {3},
pages = {1343--1366},
title = {{Compressible magma/mantle dynamics: 3-D, adaptive simulations in ASPECT}},
url = {https://academic.oup.com/gji/article-lookup/doi/10.1093/gji/ggw329},
volume = {207},
year = {2016}
}
@article{Rose2017,
author = {Rose, Ian and Buffett, Bruce and Heister, Timo},
doi = {10.1016/j.pepi.2016.11.007},
issn = {00319201},
journal = {Physics of the Earth and Planetary Interiors},
month = jan,
pages = {90--100},
title = {{Stability and accuracy of free surface time integration in viscous flows}},
url = {http://linkinghub.elsevier.com/retrieve/pii/S0031920116300954},
volume = {262},
year = {2017}
}
@article{Tosi2015,
author = {Tosi, N. and Stein, C. and Noack, L. and H{\"{u}}ttig, C. and Maierov{\'{a}}, P. and Samuel, H. and Davies, D. R. and Wilson, C. R. and Kramer, S. C. and Thieulot, C. and Glerum, A. and Fraters, M. and Spakman, W. and Rozel, A. and Tackley, P. J.},
doi = {10.1002/2015GC005807},
issn = {15252027},
journal = {Geochemistry, Geophysics, Geosystems},
month = jul,
number = {7},
pages = {2175--2196},
title = {{A community benchmark for viscoplastic thermal convection in a 2-D square box}},
url = {http://doi.wiley.com/10.1002/2015GC005807},
volume = {16},
year = {2015}
}
@article{Dannberg2017,
  doi = {10.1002/2017gc006944},
  url = {https://doi.org/10.1002/2017gc006944},
  year = {2017},
  month = aug,
  publisher = {American Geophysical Union ({AGU})},
  volume = {18},
  number = {8},
  pages = {3034--3061},
  author = {J. Dannberg and Z. Eilon and Ulrich Faul and Rene Gassm\"{o}ller and Pritwiraj Moulik and Robert Myhill},
  title = {The importance of grain size to mantle dynamics and seismological observations},
  journal = {Geochemistry,  Geophysics,  Geosystems}
}

@Article{Heister2017,
  author  = {Heister, Timo and Dannberg, Juliane and Gassm{\"{o}}ller, Rene and Bangerth, Wolfgang},
  journal = {Geophysical Journal International},
  title   = {{High accuracy mantle convection simulation through modern numerical methods - II: realistic models and problems}},
  year    = {2017},
  issn    = {0956-540X},
  month   = aug,
  number  = {2},
  pages   = {833--851},
  volume  = {210},
  doi     = {10.1093/gji/ggx195},
  url     = {https://academic.oup.com/gji/article-lookup/doi/10.1093/gji/ggx195},
}
@article{Bredow2017,
author = {Bredow, Eva and Steinberger, Bernhard and Gassm{\"{o}}ller, Rene and Dannberg, Juliane},
doi = {10.1002/2017GC006875},
issn = {15252027},
journal = {Geochemistry, Geophysics, Geosystems},
month = aug,
title = {{How plume-ridge interaction shapes the crustal thickness pattern of the R{\'{e}}union hotspot track}},
url = {http://doi.wiley.com/10.1002/2017GC006875},
year = {2017}
}
@article{Austermann2017,
author = {Austermann, Jacqueline and Mitrovica, Jerry X. and Huybers, Peter and Rovere, Alessio},
doi = {10.1126/sciadv.1700457},
issn = {2375-2548},
journal = {Science Advances},
month = jul,
number = {7},
pages = {e1700457},
title = {{Detection of a dynamic topography signal in last interglacial sea-level records}},
url = {http://advances.sciencemag.org/lookup/doi/10.1126/sciadv.1700457},
volume = {3},
year = {2017}
}
@misc{Bangerth2017,
abstract = {This release includes the following changes:


	New: Choice between different formulations for the governing equations including Boussinesq and anelastic liquid approximation.
	New: Melt transport (two-phase flow).
	Particles: new generators, ghost exchange, performance improvements, interpolation to fields.
	New: Nondimensional material model for incompressible (using the Boussinesq approximation) and compressible computations (with ALA or TALA) for nondimensionalized problems. This can be used for benchmark problems like Blankenbach, King, etc..
	New: Optional DG method for temperature/composition.
	Adiabatic conditions: rework, now includes a reference density profile
	Free surface: overhaul.
	New cookbooks: continental extension, finite strain.
	New benchmarks: TanGurnis, Blankenbach, King.
	New: viscoplastic material model.
	Material model interface cleanup.
	Assembly performance improvements.
	New: memory statistics postprocessor.
	New: initial topography plugins.
	Many other fixes and small improvements.},
author = {Bangerth, Wolfgang and Dannberg, Juliane and Gassmoeller, Rene and Heister, Timo and Others},
doi = {10.5281/ZENODO.344623},
month = jan,
title = {{ASPECT v1.5.0}},
year = {2017}
}
@article{Rose2017a,
abstract = {Mass redistribution in the convecting mantle of a planet causes perturbations in its moment of inertia tensor. Conservation of angular momentum dictates that these perturbations change the direction of the rotation vector of the planet, a process known as true polar wander (TPW). Although the existence of TPW on Earth is firmly established, its rate and magnitude over geologic time scales remain controversial. Here we present scaling analyses and numerical simulations of TPW due to mantle convection over a range of parameter space relevant to planetary interiors. For simple rotating convection, we identify a set of dimensionless parameters that fully characterize true polar wander. We use these parameters to define timescales for the growth of moment of inertia perturbations due to convection and for their relaxation due to true polar wander. These timescales, as well as the relative sizes of convective anomalies, control the rate and magnitude of TPW. This analysis also clarifies the nature of so called "inertial interchange" TPW events, and relates them to a broader class of events that enable large and often rapid TPW. We expect these events to have been more frequent in Earth's past.},
author = {Rose, Ian and Buffett, Bruce},
doi = {10.1016/J.PEPI.2017.10.003},
issn = {0031-9201},
journal = {Physics of the Earth and Planetary Interiors},
month = dec,
pages = {1--10},
publisher = {Elsevier},
title = {{Scaling rates of true polar wander in convecting planets and moons}},
url = {https://www.sciencedirect.com/science/article/pii/S0031920116301388},
volume = {273},
year = {2017}
}
@article{ONeill2017impact,
  doi={10.1038/ngeo3029},
  title={Impact-driven subduction on the Hadean Earth},
  author={O'Neill, C. and Marchi, S. and Zhang, S. and Bottke, W.},
  journal={Nature Geoscience},
  volume={10},
  number={10},
  pages={793},
  year={2017},
  publisher={Nature Publishing Group}
}
@article{ONeill2018inception,
  doi={10.1098/rsta.2017.0414},
  title={The inception of plate tectonics: a record of failure},
  author={O'Neill, Craig and Turner, Simon and Rushmer, Tracy},
  journal={Philosophical Transactions of the Royal Society A: Mathematical, Physical and Engineering Sciences},
  volume={376},
  number={2132},
  pages={20170414},
  year={2018},
  publisher={The Royal Society Publishing}
}
@article{ONeill2018lateral,
  doi={10.1029/2018JB015698},
  title={Lateral Mixing Processes in the {H}adean},
  author={O'Neill, C. J. and Zhang, S.},
  journal={Journal of Geophysical Research: Solid Earth},
  volume={123},
  number={8},
  pages={7074--7089},
  year={2018},
  publisher={Wiley Online Library}
}
@article{Bredow2018,
  doi = {10.1002/2017gl075822},
  url = {https://doi.org/10.1002/2017gl075822},
  year = {2018},
  month = jan,
  publisher = {American Geophysical Union ({AGU})},
  volume = {45},
  number = {1},
  pages = {126--136},
  author = {Eva Bredow and Bernhard Steinberger},
  title = {Variable Melt Production Rate of the {K}erguelen {HotSpot} Due To Long-Term Plume-Ridge Interaction},
  journal = {Geophysical Research Letters}
}
@mastersthesis{C.A.H.Blom2016,
author = {{C. A. H. Blom}},
school = {Utrecht University},
title = {{State of the art numerical subduction modelling with ASPECT; thermo-mechanically coupled viscoplastic compressible rheology, free surface, phase changes, latent heat and open sidewalls}},
url = {https://dspace.library.uu.nl/handle/1874/348133},
year = {2016}
}
@article{Zhang2018,
author = {Zhang, N. and Li, Z.-X.},
journal = {Tectonophysics},
pages = {1--13},
title = {{Formation of mantle ``lone plumes'' in the global downwelling zone -- A case for subduction-controlled plume generation beneath the South China Sea}},
volume = {723},
year = {2018}
}

@Article{Dannberg2018,
  author    = {Dannberg, Juliane and Gassm{\"{o}}ller, Rene},
  journal   = {Proceedings of the National Academy of Sciences},
  title     = {{Chemical trends in ocean islands explained by plume-slab interaction}},
  year      = {2018},
  number    = {17},
  pages     = {4351--4356},
  volume    = {115},
  publisher = {National Acad Sciences},
}
@article{Thieulot2017,
author = {Thieulot, Cedric},
doi = {10.5194/se-8-1181-2017},
issn = {18699529},
journal = {Search.Proquest.Com},
number = {July},
pages = {1--19},
publisher = {Copernicus GmbH},
title = {{Analytical solution for viscous incompressible Stokes flow in a spherical shell}},
url = {http://search.proquest.com/openview/80ab288c0b9cdd1e6182556032de43c7/1?pq-origsite=gscholar{\&}cbl=2037675},
volume = {8},
year = {2017}
}
@article{Glerum2018,
author = {Glerum, Anne and Thieulot, Cedric and Fraters, Menno and Blom, Constantijn and Spakman, Wim},
journal = {Solid Earth},
number = {2},
pages = {267},
publisher = {Copernicus GmbH},
title = {{Nonlinear viscoplasticity in ASPECT: benchmarking and applications to subduction}},
volume = {9},
year = {2018}
}
@article{Kronbichler2012,
author = {Kronbichler, M. and Heister, T. and Bangerth, W.},
doi = {10.1111/j.1365-246X.2012.05609.x},
journal = {Geophysical Journal International},
pages = {12--29},
title = {{High Accuracy Mantle Convection Simulation through Modern Numerical Methods}},
url = {http://dx.doi.org/10.1111/j.1365-246X.2012.05609.x},
volume = {191},
year = {2012}
}
@misc{Bangerth2015,
annote = {http://aspect.dealii.org/},
author = {Bangerth, W and Heister, T and Others},
title = {{ASPECT: Advanced Solver for Problems in Earth's ConvecTion}},
url = {http://aspect.dealii.org/},
year = {2015}
}
@Misc{Bangerth2017a,
abstract = {This is the manual of the ASPECT mantle convection code},
author = {Bangerth, Wolfgang and Dannberg, Juliane and Gassmoeller, Rene and Heister, Timo and Others},
doi = {10.6084/M9.FIGSHARE.4865333},
month = jan,
title = {{ASPECT: Advanced Solver for Problems in Earth's ConvecTion, User Manual}},
url = {https://doi.org/10.6084/m9.figshare.4865333},
year = {2017}
}
@mastersthesis{Schuurmans2018,
author = {Schuurmans, L. F. J.},
school = {Utrecht University},
title = {{Numerical modelling of overriding plate deformation and slab rollback in the Western Mediterranean}},
url = {https://dspace.library.uu.nl/handle/1874/366408},
year = {2018}
}
@article{Heron2018,
author = {Heron, P. J. and Pysklywec, R. N. and Stephenson, R. and van Hunen, J.},
journal = {Geology},
publisher = {Geological Society of America},
title = {{Deformation driven by deep and distant structures: Influence of a mantle lithosphere suture in the Ouachita orogeny, southeastern United States}},
year = {2018}
}
@phdthesis{Bredow,
author = {Bredow, Eva},
school = {Universit{\"{a}}t Potsdam},
title = {{Geodynamic models of plume-ridge interaction}},
url = {http://nbn-resolving.de/urn:nbn:de:kobv:517-opus4-411732},
year = {2017}
}
@article{Perry-Houts2018,
author = {Perry-Houts, Jonathan and Karlstrom, Leif},
journal = {Geophysical Journal International},
number = {2},
pages = {794--802},
publisher = {Oxford University Press},
title = {{Anisotropic viscosity and time-evolving lithospheric instabilities due to aligned igneous intrusions}},
volume = {216},
year = {2018}
}
@article{Puckett2018,
author = {Puckett, Elbridge Gerry and Turcotte, Donald L. and He, Ying and Lokavarapu, Harsha and Robey, Jonathan M. and Kellogg, Louise H.},
journal = {Physics of the Earth and Planetary Interiors},
pages = {10--35},
publisher = {Elsevier},
title = {{New numerical approaches for modeling thermochemical convection in a compositionally stratified fluid}},
volume = {276},
year = {2018}
}

@Article{Steinberger2019,
  author    = {Steinberger, Bernhard and Bredow, Eva and Lebedev, Sergei and Schaeffer, Andrew and Torsvik, Trond H},
  journal   = {Nature Geoscience},
  title     = {{Widespread volcanism in the Greenland-North Atlantic region explained by the Iceland plume}},
  year      = {2019},
  number    = {1},
  pages     = {61},
  volume    = {12},
  publisher = {Nature Publishing Group},
}
@article{Gassmoller2018,
author = {Gassm{\"{o}}ller, Rene and Lokavarapu, Harsha and Heien, Eric and Puckett, Elbridge Gerry and Bangerth, Wolfgang},
journal = {Geochemistry, Geophysics, Geosystems},
number = {9},
pages = {3596--3604},
title = {{Flexible and Scalable Particle-in-Cell Methods With Adaptive Mesh Refinement for Geodynamic Computations}},
volume = {19},
year = {2018}
}

@Article{Liu2019,
  author    = {Liu, Shangxin and King, Scott D},
  journal   = {Geophysical Journal International},
  title     = {{A benchmark study of incompressible Stokes flow in a 3-D spherical shell using ASPECT}},
  year      = {2019},
  issn      = {0956-540X},
  month     = apr,
  number    = {1},
  pages     = {650--667},
  volume    = {217},
  doi       = {10.1093/gji/ggz036},
  publisher = {Oxford University Press},
  url       = {https://academic.oup.com/gji/article/217/1/650/5290318},
}
@phdthesis{JonathanPerry-Hout2019,
author = {{Jonathan Perry-Hout}},
school = {University of Oregon},
title = {{Geodynamic Origin of the Columbia River Flood Basalts}},
url = {http://hdl.handle.net/1794/24526},
year = {2019}
}
@article{GiacomoCorti2019,
author = {Giacomo Corti and Raffaello Cioni and Zara Franceschini and Federico Sani and St{\'{e}}phane Scaillet and Paola Molin and Ilaria Isola and Francesco Mazzarini and Sascha Brune and Derek Keir and Asfaw Erbello and Ameha Muluneh and Finnigan Illsley-Kemp and Anne Glerum},
doi = {10.1038/s41467-019-09335-2},
journal = {Nature Communications},
pages = {1309},
title = {{Aborted propagation of the Ethiopian rift caused by linkage with the Kenyan rift}},
url = {https://doi.org/10.1038/s41467-019-09335-2},
volume = {10},
year = {2019}
}
@mastersthesis{Ellowitz2018,
author = {Ellowitz, Molly},
doi = {10.15760/etd.6429},
school = {Portland State University},
title = {{Dynamics of Magma Recharge and Mixing at Mount Hood Volcano, Oregon -- Insights from Enclave-bearing Lavas}},
type = {Master Thesis},
url = {https://archives.pdx.edu/ds/psu/26513},
year = {2018}
}
@article{uluocak2019,
  doi = {10.1029/2019gc008277},
  year = {2019},
  month = jun,
  publisher = {American Geophysical Union ({AGU})},
  author = {E. {\c{S}}eng\"{u}l Uluocak and R.N. Pysklywec and O.H. G\"{o}{\u{g}}\"{u}{\c{s}} and E.U. Ulugergerli},
  title = {Multi-Dimensional Geodynamic Modeling in the Southeast Carpathians: Upper Mantle Flow Induced Surface Topography Anomalies},
  journal = {Geochemistry,  Geophysics,  Geosystems}
}

@PhdThesis{Mou19,
  author =       {Naeim Mousavi},
  title =        {Crustal and (sub)lithospheric structure beneath the Iranian
                  Plateau from geophysical modeling},
  school =       {University of Kiel, Germany},
  year =         2019
}

@Article{clevenger_stokes19,
  Title                    = {Comparison Between Algebraic and Matrix-free Geometric Multigrid for a {S}tokes Problem on an Adaptive Mesh with Variable Viscosity},
  Author                   = {Thomas C. Clevenger and Timo Heister},
  Journal                  = {Numerical Linear Algebra with Applications},
  Year                     = {2021},
  Month                    = mar,
  Doi                      = {10.1002/nla.2375},
  Publisher                = {Wiley},
  Url                      = {https://arxiv.org/abs/1907.06696}
}

@article{Njinju2019,
  doi = {10.1029/2019tc005549},
  url = {https://doi.org/10.1029/2019tc005549},
  year = {2019},
  month = oct,
  publisher = {American Geophysical Union ({AGU})},
  author = {Emmanuel A. Njinju and Estella A. Atekwana and D. Sarah Stamps and Mohamed G. Abdelsalam and Eliot A. Atekwana and Kevin L. Mickus and Stewart Fishwick and Folarin Kolawole and Tahiry A. Rajaonarison and Victor N. Nyalugwe},
  title = {Lithospheric Structure of the Malawi Rift: Implications for Magma-Poor Rifting Processes},
  journal = {Tectonics}
}

@article{dannberg2019new,
  doi = {10.1093/gji/ggz190},
  url = {https://doi.org/10.1093/gji/ggz190},
  title={A new formulation for coupled magma/mantle dynamics},
  author={Dannberg, Juliane and Gassm{\"o}ller, Rene and Grove, Ryan and Heister, Timo},
  journal={Geophysical Journal International},
  volume={219},
  number={1},
  pages={94--107},
  year={2019},
  publisher={Oxford University Press}
}

@article{gassmoller2019evaluating,
  doi = {10.1093/gji/ggz405},
  title={Evaluating the accuracy of hybrid finite element/particle-in-cell methods for modelling incompressible Stokes flow},
  author={Gassm{\"o}ller, Rene and Lokavarapu, Harsha and Bangerth, Wolfgang and Puckett, Elbridge Gerry},
  journal={Geophysical Journal International},
  volume={219},
  number={3},
  pages={1915--1938},
  year={2019},
  publisher={Oxford University Press}
}

@PhdThesis{robey2019onthedesign,
  author   = {Robey, Jonathan M.},
  school   = {University of California, Davis},
  title    = {On the Design, Implementation, and Use of a Volume-of-fluid Interface Tracking Algorithm for Modeling Convection and Other Processes in the Earth's Mantle},
  year     = {2019},
  isbn     = {9781392640074},
  journal  = {ProQuest Dissertations and Theses},
  language = {English},
  pages    = {145},
  url      = {https://search.proquest.com/docview/2309838416?accountid=14505},
}

@Article{heron2019segmentation,
  author   = {Heron, P. J. and Peace, A. L. and McCaffrey, K. J. W. and Welford, J. K. and Wilson, R. and van Hunen, J. and Pysklywec, R. N.},
  journal  = {Tectonics},
  title    = {Segmentation of Rifts Through Structural Inheritance: Creation of the Davis Strait},
  year     = {2019},
  number   = {7},
  pages    = {2411-2430},
  volume   = {38},
  doi      = {10.1029/2019TC005578},
  eprint   = {https://agupubs.onlinelibrary.wiley.com/doi/pdf/10.1029/2019TC005578},
  keywords = {inheritance, lithosphere deformation, suture, rifting, North Atlantic, mantle lithosphere},
  url      = {https://agupubs.onlinelibrary.wiley.com/doi/abs/10.1029/2019TC005578},
}

@article{Robey2019,
  doi = {10.1016/j.compfluid.2019.05.015},
  url = {https://doi.org/10.1016/j.compfluid.2019.05.015},
  year = {2019},
  month = aug,
  publisher = {Elsevier {BV}},
  volume = {190},
  pages = {217--253},
  author = {Jonathan M. Robey and Elbridge Gerry Puckett},
  title = {Implementation of a Volume-of-Fluid method in a finite element code with applications to thermochemical convection in a density stratified fluid in the Earth's mantle},
  journal = {Computers {\&} Fluids}
}

@phdthesis{Fraters2019a,
author = {Fraters, M.R.T},
school = {Utrecht University},
title = {{Towards numerical modelling of natural subduction systems with an application to Eastern Caribbean subduction}},
url = {https://dspace.library.uu.nl/handle/1874/379767},
year = {2019}
}

@Article{FBTGS19,
    author = {M. R. T. Fraters and W. Bangerth and C. Thieulot and A. C. Glerum and W. Spakman},
    title = {Efficient and practical {N}ewton solvers for nonlinear {S}tokes systems in geodynamics problems},
    journal = {Geophysics Journal International},
    volume = {218},
    number = {2},
    pages = {873-894},
    year = {2019},
    month = 04,
    issn = {0956-540X},
    doi = {10.1093/gji/ggz183},
    url = {https://doi.org/10.1093/gji/ggz183},
    eprint = {http://oup.prod.sis.lan/gji/article-pdf/218/2/873/28693654/ggz183.pdf},
}

@Article{Fraters2019c,
AUTHOR = {Fraters, M. and Thieulot, C. and van den Berg, A. and Spakman, W.},
TITLE = {The Geodynamic World Builder: a solution for complex initial conditions in numerical modeling},
JOURNAL = {Solid Earth},
VOLUME = {10},
YEAR = {2019},
NUMBER = {5},
PAGES = {1785--1807},
URL = {https://www.solid-earth.net/10/1785/2019/},
DOI = {10.5194/se-10-1785-2019}
}

@phdthesis{Glerum2019,
author = {Glerum, Anne},
school = {{Universiteit Utrecht}},
title = {{Geodynamics of complex plate boundary regions}},
url = {https://dspace.library.uu.nl/handle/1874/377338},
year = {2019}
}

@article{lin2019mantle,
  title={Mantle upwelling beneath the South China Sea and links to surrounding subduction systems},
  author={Lin, Jian and Xu, Yigang and Sun, Zhen and Zhou, Zhiyuan},
  journal={National Science Review},
  volume={6},
  number={5},
  pages={877--881},
  year={2019},
  publisher={Oxford University Press},
  doi={10.1093/nsr/nwz123},
  url={https://doi.org/10.1093/nsr/nwz123}
}

@phdthesis{renaud2019study,
  title={A Study of the Tidal and Thermal Evolution of Rocky \& Icy Worlds Utilizing Advanced Rheological Models},
  author={Renaud, Joseph P.},
  year={2019},
  school={George Mason University},
  url={https://search.proquest.com/docview/2303307944?pq-origsite=gscholar}
}

@phdthesis{clevenger2019parallel,
  title={A Parallel Geometric Multigrid Method for Adaptive Finite Elements},
  author={Clevenger, Thomas Conrad},
  year={2019},
  school={Clemson University},
  url={https://tigerprints.clemson.edu/all_dissertations/2523}
}

@mastersthesis{janssen2019comparison,
  title={A comparison of {GOCO05c} satellite data to synthetic gravity fields computed from 3D density models in ASPECT},
  author={Janssen, W. J.},
  year={2019},
  school={Utrecht University},
  url={https://dspace.library.uu.nl/handle/1874/393839}
}

@article{gassmoller2020formulations,
  title={On formulations of compressible mantle convection},
  author={Gassm{\"o}ller, Rene and Dannberg, Juliane and Bangerth, Wolfgang and Heister, Timo and Myhill, Robert},
  journal={Geophysical Journal International},
  volume={221},
  number={2},
  pages={1264--1280},
  year={2020},
  publisher={Oxford University Press},
  doi={10.1093/gji/ggaa078},
  url={https://doi.org/10.1093/gji/ggaa078}
}

@article{Farangitakis2020,
  doi = {10.1016/j.epsl.2020.116277},
  url = {https://doi.org/10.1016/j.epsl.2020.116277},
  year = {2020},
  month = jul,
  publisher = {Elsevier {BV}},
  volume = {541},
  pages = {116277},
  author = {G. P. Farangitakis and P. J. Heron and K. J. W. McCaffrey and J. van Hunen and L. M. Kalnins},
  title = {The impact of oblique inheritance and changes in relative plate motion on the development of rift-transform systems},
  journal = {Earth and Planetary Science Letters}
}

@article{lesher2020iron,
  title={Iron isotope fractionation at the core--mantle boundary by thermodiffusion},
  author={Lesher, Charles E. and Dannberg, Juliane and Barfod, Gry H. and Bennett, Neil R. and Glessner, Justin J. G. and Lacks, Daniel J. and Brenan, James M.},
  journal={Nature Geoscience},
  volume={13},
  number={5},
  pages={382--386},
  year={2020},
  publisher={Nature Publishing Group},
  doi={10.1038/s41561-020-0560-y},
  url={https://doi.org/10.1038/s41561-020-0560-y}
}

@article{mitrovica2020dynamic,
author = {Mitrovica, J. X. and Austermann, J. and Coulson, S. and Creveling, J. R. and Hoggard, M. J. and Jarvis, G. T. and Richards, F. D.},
title = {Dynamic Topography and Ice Age Paleoclimate},
journal = {Annual Review of Earth and Planetary Sciences},
volume = {48},
number = {1},
pages = {585-621},
year = {2020},
doi = {10.1146/annurev-earth-082517-010225},
url = {https://doi.org/10.1146/annurev-earth-082517-010225}
}

@article{louis20203,
  title={3-D numerical modelling of crustal polydiapirs with volume-of-fluid methods},
  author={Louis-Napol{\'e}on, Aur{\'e}lie and Gerbault, Muriel and Bonometti, Thomas and Thieulot, C{\'e}dric and Martin, Roland and Vanderhaeghe, Olivier},
  journal={Geophysical Journal International},
  volume={222},
  number={1},
  pages={474--506},
  year={2020},
  publisher={Oxford University Press},
  doi={10.1093/gji/ggaa141},
  url={https://doi.org/10.1093/gji/ggaa141}
}

@article{rajaonarison2020numerical,
  title={Numerical Modeling of Mantle Flow Beneath Madagascar to Constrain Upper Mantle Rheology Beneath Continental Regions},
  author={Rajaonarison, T. A. and Stamps, D. S. and Fishwick, S. and Brune, Sascha and Glerum, A. and Hu, J.},
  journal={Journal of Geophysical Research. Solid Earth},
  volume={125},
  number={2},
  pages={Art--No},
  year={2020},
  publisher={American Geophysical Union},
  doi={10.1029/2019JB018560},
  url={https://doi.org/10.1029/2019JB018560}
}

@article{citron2020effects,
  title={Effects of Heat-Producing Elements on the Stability of Deep Mantle Thermochemical Piles},
  author={Citron, Robert I. and Louren{\c{c}}o, Diogo L. and Wilson, Alfred J. and Grima, Antoniette G. and Wipperfurth, Scott A. and Rudolph, Maxwell L. and Cottaar, Sanne and Mont{\'e}si, Laurent G. J.},
  journal={Geochemistry, Geophysics, Geosystems},
  volume={21},
  number={4},
  pages={e2019GC008895},
  year={2020},
  publisher={Wiley Online Library},
  doi={10.1029/2019GC008895},
  url={https://doi.org/10.1029/2019GC008895}
}

@Article{Glerum_etal2020,
author="Glerum, A.
and Brune, S.
and Stamps, D. S.
and Strecker, M. R.",
title="Victoria continental microplate dynamics controlled by the lithospheric strength distribution of the East African Rift",
journal="Nature Communications",
year="2020",
volume="11",
number="1",
issn="2041-1723",
doi="10.1038/s41467-020-16176-x",
url="http://www.nature.com/articles/s41467-020-16176-x"
}

@article{doi:10.1029/2020GC008935,
author = {Muluneh, Ameha A. and Brune, Sascha and Illsley-Kemp, Finnigan and Corti, Giacomo and Keir, Derek and Glerum, Anne and Kidane, Tesfaye and Mori, Jim},
title = {Mechanism for Deep Crustal Seismicity: Insight From Modeling of Deformation Processes at the Main Ethiopian Rift},
journal = {Geochemistry, Geophysics, Geosystems},
volume = {21},
number = {7},
pages = {e2020GC008935},
keywords = {numerical modeling, earthquakes, Main Ethiopian Rift, strain rate},
doi = {10.1029/2020GC008935},
url = {https://agupubs.onlinelibrary.wiley.com/doi/abs/10.1029/2020GC008935},
eprint = {https://agupubs.onlinelibrary.wiley.com/doi/pdf/10.1029/2020GC008935},
note = {e2020GC008935 10.1029/2020GC008935},
abstract = {Abstract We combine numerical modeling of lithospheric extension with analysis of seismic moment release and earthquake b-value in order to elucidate the mechanism for deep crustal seismicity and seismic swarms in the Main Ethiopian Rift (MER). We run 2-D numerical simulations of lithospheric deformation calibrated by appropriate rheology and extensional history of the MER to simulate migration of deformation from mid-Miocene border faults to ~30 km wide zone of Pliocene to recent rift floor faults. While currently the highest strain rate is localized in a narrow zone within the rift axis, brittle strain has been accumulated in a wide region of the rift. The magnitude of deviatoric stress shows strong variation with depth. The uppermost crust deforms with maximum stress of 80 MPa, at 8-14 km depth stress sharply decreases to 10 MPa and then increases to a maximum of 160 MPa at ~18 km depth. These two peaks at which the crust deforms with maximum stress of 80 MPa or above correspond to peaks in the seismic moment release. Correspondingly, the drop in stress at 8-14 km correlates to a low in seismic moment release. At this depth range, the crust is weaker and deformation is mainly accommodated in a ductile manner. We therefore see a good correlation between depths at which the crust is strong and elevated seismic deformation, while regions where the crust is weaker deform more aseismically. Overall, the bimodal depth distribution of seismic moment release is best explained by the rheology of the deforming crust.},
year = {2020}
}

@Article{Naliboff_etal2020,
author="Naliboff, J.B.
and Glerum, A.
and Brune, S.
and Peron-Pinvidic, G.
and Wrona, T.",
title="Development of 3-D rift heterogeneity through fault network evolution",
journal="Geophysical Research Letters",
year="2020",
volume="47",
number="e2019GL086611",
doi="10.1029/2019GL086611",
opturl="https://agupubs.onlinelibrary.wiley.com/doi/abs/10.1029/2019GL086611"
}

@article{HEYN2020116358,
	title = "Core-mantle boundary topography and its relation to the viscosity structure of the lowermost mantle",
	journal = "Earth and Planetary Science Letters",
	volume = "543",
	pages = "116358",
	year = "2020",
	issn = "0012-821X",
	doi = "https://doi.org/10.1016/j.epsl.2020.116358",
	url = "http://www.sciencedirect.com/science/article/pii/S0012821X20303022",
	author = "Bj{\"o}rn H. Heyn and Clinton P. Conrad and Reidar G. Tr{\o}nnes",
	keywords = "core-mantle boundary topography, mantle plumes, large low shear velocity provinces, mantle structure, thermochemical piles, dynamic topography",
	abstract = "Two large areas of anomalously low seismic velocities are visible in all tomographic models of the lowermost mantle. Depending on the density structure of these Large Low Shear Velocity Provinces (LLSVPs), the core-mantle boundary (CMB) will deform upwards or downwards due to isostatic and dynamic topography, the latter being sensitive to the viscosity structure of the lowermost mantle. Heterogeneities in the viscosity structure, although difficult to constrain, might be especially important if the LLSVPs are thermochemical piles with elevated intrinsic viscosity as suggested by mineral physics. Based on numerical models, we identify a short-wavelength (about 80-120 km wide, up to a few km deep) topographic depression that forms around the pile edges if the pile is more viscous than the surrounding mantle. The depression forms when a wedge of thermal boundary layer material becomes compressed against the viscous pile, and is enhanced by relative uplift of the CMB beneath the pile by plumes rising above it. The depth and asymmetry of the depression constrain the magnitude of the viscosity contrast between pile and the surrounding mantle. Furthermore, (periodic) plume initiation and pile collapse at the pile margin systematically modify the characteristic depression, with a maximum in asymmetry and depth at the time of plume initiation. Core-reflected waves or scattered energy may be used to detect this topographic signature of stiff thermochemical piles at the base of the mantle."
}

@article{HeronSP503-2020-7,
	author = {Heron, Philip J. and Murphy, J. Brendan and Nance, R. Damian and Pysklywec, R. N.},
	title = {Pannotia{\textquoteright}s mantle signature: the quest for supercontinent identification},
	volume = {503},
	elocation-id = {SP503-2020-7},
	year = {2020},
	doi = {10.1144/SP503-2020-7},
	publisher = {Geological Society of London},
	abstract = {A supercontinent is generally considered to reflect the assembly of all, or most, of the Earth\&amp;s continental lithosphere. Previous studies have used geological, atmospheric, and biogenic {\textquoteleft}geomarkers{\textquoteright} to supplement supercontinent identification. However, there is no formal definition of how much continental material is required to be assembled, or indeed which geomarkers need to be present. Pannotia is a hypothesized landmass that existed in the interval \~{}0.65-0.54 Ga and was comprised of Gondwana, Laurentia, Baltica, and possibly Siberia. Although Pannotia was considerably smaller than Pangaea (and also fleeting in its existence), the presence of geomarkers in the geological record support its identification as a supercontinent. Using 3-D mantle convection models, we simulate the evolution of the mantle in response to the convergence leading to amalgamation of Rodinia and Pangaea. We then compare this supercontinent {\textquoteleft}fingerprint{\textquoteright} to Pannotian activity. For the first time, we show that Pannotian continental convergence could have generated a mantle signature in keeping with that of a simulated supercontinent. As a result, we posit that any formal identification of a supercontinent must take into consideration the thermal evolution of the mantle associated with convergence leading to continental amalgamation, rather than simply the size of the connected continental landmass.},
	issn = {0305-8719},
	URL = {https://sp.lyellcollection.org/content/early/2020/07/14/SP503-2020-7},
	eprint = {https://sp.lyellcollection.org/content/early/2020/07/14/SP503-2020-7.full.pdf},
	journal = {Geological Society, London, Special Publications}
}


@article{Njinju2020,
  doi = {10.1002/essoar.10503939.1},
  url = {https://doi.org/10.1002/essoar.10503939.1},
	pages = {37},
  year = {2020},
  month = aug,
  journal = {Earth and Space Science Open Archive},
  author = {Emmanuel A. Njinju and D. Sarah Stamps and James Gallagher and Kodi Neumiller},
  title = {Lithospheric Control of Melt Generation Beneath the Rungwe Volcanic Province, East Africa}
}

@Article{Assanelli_etal2020,
author="Assanelli, M.
and Luoni, P.
and Rebay, G.
and Roda, M.
and Spalla, M. I.",
title="Tectono-Metamorphic Evolution of Serpentinites from Lanzo Valleys Subduction Complex (Piemonte--Sesia-Lanzo Zone Boundary, Western Italian Alps)",
journal="Minerals",
year="2020",
volume="10",
number="11",
pages="985",
issn="2075-163X",
doi="10.3390/min10110985",
url="https://www.mdpi.com/2075-163X/10/11/985"
}


@ARTICLE{10.3389/feart.2020.533392,
  AUTHOR={Negredo, A. M. and Mancilla, F. d. L. and Clemente, C. and Morales, J. and Fullea, J.},
	TITLE={Geodynamic Modeling of Edge-Delamination Driven by Subduction-Transform Edge Propagator Faults: The Westernmost Mediterranean Margin (Central Betic Orogen) Case Study},
	JOURNAL={Frontiers in Earth Science},
	VOLUME={8},
	PAGES={435},
	YEAR={2020},
	URL={https://www.frontiersin.org/article/10.3389/feart.2020.533392},
	DOI={10.3389/feart.2020.533392},
	ISSN={2296-6463},
  ABSTRACT={Lithospheric tearing at slab edges is common in scenarios where retreating slabs face continental margins. Such tearing is often accommodated via subvertical STEP (Subduction-Transform Edge Propagator) faults that cut across the entire lithosphere and can result in sharp lateral thermal and rheological variations across the juxtaposed lithospheres. This setting favors the occurrence of continental delamination, i.e., the detachment between the crust and the lithospheric mantle. In order to evaluate this hypothesis, we have chosen a well-studied natural example recently imaged with unprecedented seismic resolution: the STEP fault under the central Betic orogen, at the northern edge of the Gibraltar Arc subduction system (westernmost Mediterranean Sea). The Gibraltar Arc subduction is the result of the fast westward roll-back of the Alboran slab and it is in its last evolutionary stage, where the oceanic lithosphere has been fully consumed and the continental lithosphere attached to it collides with the overriding plate. In this study we investigate by means of thermo-mechanical modeling the conditions for, and consequences of, delamination post-dating slab tearing in the central Betics. We consider a setup based on a STEP fault separating the orogenic Betic lithosphere and the adjacent thinned lithosphere of the overriding Alboran domain. Our model analysis indicates that delamination is very sensitive to the initial thermal and rheological conditions, transitioning from a stable to a very unstable and rapidly evolving regime. We find two clearly differentiated regimes according to the time at which the process becomes unstable: fast and slow delamination. Although the final state reached in both the fast and slow regimes is similar, the dynamic surface topography evolution is dramatically different. We suggest that given a weak enough Iberian lower crust the delaminating lithospheric mantle peels off the crust and adopts a geometry consistent with the imaged southward dipping Iberian lithosphere in the central Betics. The lack of spatial correspondence between the highest topography and the thickest crust, as well as the observed pattern of uplift/subsidence are properly reproduced by a model where relatively fast delamination (Reference Model) develops after slab tearing.}
}

@mastersthesis{Withers2021,
author="Withers, Craig",
title="Modelling slab age and crustal thickness: numerical approaches to drivers of compressive stresses in the overriding plate in Andean style subduction zone systems",
year="2021",
publisher="Durham University",
school="Durham theses",
opturl="http://etheses.dur.ac.uk/13836/"
}

@Inbook{Hoggard_etal2021,
author="Hoggard, Mark
and Austermann, Jacqueline
and Randel, Cody
and Stephenson, Simon",
editor="H. Marquardt, M. Ballmer",
chapter="Observational estimates of dynamic topography through space and time",
title="Mantle convection and surface expressions",
series="AGU Geophysical Monograph Series",
year="2021",
address="Washington, D.C.",
publisher="AGU",
doi="10.1002/9781119528609.ch15"
}

@Article{Barrionuevo2021,
author="Barrionuevo, M.
and Liu, S.
and Mescua, J.
and Yagupsky, D.
and Quinteros, J.
and Giambiagi, L.
and Sobolev, S. V.
and Piceda, C. R.
and Strecker, M. R.",
title="The influence of variations in crustal composition and lithospheric strength on the evolution of deformation processes in the southern Central Andes: insights from geodynamic models",
journal="International Journal of Earth Sciences",
year="2021",
abstract="Deformation in the orogen-foreland system of the southern Central Andes between 33{\textdegree} and 36{\textdegree} S varies in style, locus, and amount of shortening. The controls that determine these spatially variable characteristics have largely remained unknown, yet both the subduction of the oceanic Nazca plate and the strength of the South American plate have been invoked to play a major role. While the parameters governing the subduction processes are similar between 33{\textdegree} and 36{\textdegree} S, the lithospheric strength of the upper plate is spatially variable due to structures inherited from past geodynamic regimes and associated compositional differences in the South American plate. Regional Mesozoic crustal horizontal extension generated a < 40-km-thick crust with a more mafic composition in the lower crust south of 35{\textdegree}S; north of this latitude, however, a more felsic lower crust is inferred from geophysical data. To assess the influence of different structural and compositional heterogeneities on the style of deformation in the southern Central Andes, we developed a suite of geodynamic models of intraplate lithospheric shortening for two E-W transects (33{\textdegree} 40{\textquoteright} S and 36{\textdegree} S) across the Andes. The models are constrained by local geological and geophysical information. Our results demonstrate a decoupled shortening mode between the brittle upper crust and the ductile lower crust in those areas characterized by a mafic lower crust (36{\textdegree} S transect). In contrast, a more felsic lower crust, such as in the 33{\textdegree} 40{\textquoteright} S transect, results in a coupled shortening mode. Furthermore, we find that differences in lithospheric thickness and the asymmetry of the lithosphere-asthenosphere boundary may promote the formation of a crustal-scale, west-dipping detachment zone that drives the overall deformation and lateral expansion of the orogen. Our study represents the first geodynamic modeling effort in the southern Central Andes aimed at understanding the roles of heterogeneities (crustal composition and thickness) at the scale of the entire lithosphere as well as the geometry of the lithosphere-asthenosphere boundary with respect to mountain building.",
issn="1437-3262",
doi="10.1007/s00531-021-01982-5",
url="https://doi.org/10.1007/s00531-021-01982-5"
}

@article{BredowM56-2020-2,
	author = {Bredow, Eva and Steinberger, Bernhard and Gassm{\"o}ller, Rene and Dannberg, Juliane},
	title = {Mantle convection and possible mantle plumes beneath Antarctica -- insights from geodynamic models and implications for topography},
	volume = {56},
	elocation-id = {M56-2020-2},
	year = {2021},
	doi = {10.1144/M56-2020-2},
	publisher = {Geological Society of London},
	abstract = {This chapter describes large-scale mantle flow structures beneath Antarctica as derived from global seismic tomography models of the present-day state. In combination with plate reconstructions, the time-dependent pattern of palaeosubduction can be simulated and is shown from the rarely seen Antarctic perspective. Furthermore, a dynamic topography model demonstrates which kind and scales of surface manifestations can be expected as a direct and observable result of mantle convection. The last section of this chapter features an overview of the classical concept of deep-mantle plumes from a geodynamic point of view and how recent insights, mostly from seismic tomography, have changed the understanding of plume structures and dynamics over past decades. The long-standing and controversial hypothesis of a mantle plume beneath West Antarctica is summarized and addressed with geodynamic models, which estimate the excess heat flow of a potential plume at the bedrock surface. However, the predicted heat flow is small, while differences in surface heat-flux estimates are large; therefore, the results are not conclusive with regard to the existence of a West Antarctic mantle plume. Finally, it is shown that global mantle flow would cause the tilting of whole-mantle plume conduits beneath West Antarctica such that their base is predicted to be displaced about 20{\textdegree} northward relative to the surface position, closer to the southern margin of the Pacific Large Low-Shear Velocity Province.},
	issn = {0435-4052},
	URL = {https://mem.lyellcollection.org/content/early/2021/09/08/M56-2020-2},
	eprint = {https://mem.lyellcollection.org/content/early/2021/09/08/M56-2020-2.full.pdf},
	journal = {Geological Society, London, Memoirs}
}

@article{https://doi.org/10.1029/2020GC009577,
author = {Heckenbach, Esther L. and Brune, Sascha and Glerum, Anne C. and Bott, Judith},
title = {Is there a Speed Limit for the Thermal Steady-State Assumption in Continental Rifts?},
journal = {Geochemistry, Geophysics, Geosystems},
volume = {22},
number = {3},
pages = {e2020GC009577},
keywords = {Thermal Modeling, Rifting, Numerical Modeling, Basin Analysis, Geodynamics},
doi = {https://doi.org/10.1029/2020GC009577},
url = {https://agupubs.onlinelibrary.wiley.com/doi/abs/10.1029/2020GC009577},
eprint = {https://agupubs.onlinelibrary.wiley.com/doi/pdf/10.1029/2020GC009577},
note = {e2020GC009577 2020GC009577},
year = {2021}
}

@article{https://doi.org/10.1029/2019GC008809,
author = {Lees, Matthew E. and Rudge, John F. and McKenzie, Dan},
title = {Gravity, Topography, and Melt Generation Rates From Simple 3-D Models of Mantle Convection},
journal = {Geochemistry, Geophysics, Geosystems},
volume = {21},
number = {4},
pages = {e2019GC008809},
doi = {https://doi.org/10.1029/2019GC008809},
url = {https://agupubs.onlinelibrary.wiley.com/doi/abs/10.1029/2019GC008809},
eprint = {https://agupubs.onlinelibrary.wiley.com/doi/pdf/10.1029/2019GC008809},
note = {e2019GC008809 10.1029/2019GC008809},
year = {2020}
}

@article{https://doi.org/10.1029/2019JB018726,
author = {Heyn, Bj{\"o}rn H. and Conrad, Clinton P. and Tr{\o}nnes, Reidar G.},
title = {How Thermochemical Piles Can (Periodically) Generate Plumes at Their Edges},
journal = {Journal of Geophysical Research: Solid Earth},
volume = {125},
number = {6},
pages = {e2019JB018726},
keywords = {plume initiation, LLSVPs, lower mantle, thermochemical piles, large igneous provinces, mantle upwellings},
doi = {https://doi.org/10.1029/2019JB018726},
url = {https://agupubs.onlinelibrary.wiley.com/doi/abs/10.1029/2019JB018726},
eprint = {https://agupubs.onlinelibrary.wiley.com/doi/pdf/10.1029/2019JB018726},
note = {e2019JB018726 10.1029/2019JB018726},
abstract = {Abstract Deep-rooted mantle plumes are thought to originate from the margins of the Large Low Shear Velocity Provinces (LLSVPs) at the base of the mantle. Visible in seismic tomography, the LLSVPs are usually interpreted to be intrinsically dense thermochemical piles in numerical models. Although piles deflect lateral mantle flow upward at their edges, the mechanism for localized plume formation is still not well understood. In this study, we develop numerical models that show plumes rising from the margin of a dense thermochemical pile, temporarily increasing its local thickness until material at the pile top cools and the pile starts to collapse back toward the core-mantle boundary (CMB). This causes dense pile material to spread laterally along the CMB, locally thickening the lower thermal boundary layer on the CMB next to the pile, and initiating a new plume. The resulting plume cycle is reflected in both the thickness and lateral motion of the local pile margin within a few hundred km of the pile edge, while the overall thickness of the pile is not affected. The period of plume generation is mainly controlled by the rate at which slab material is transported to the CMB, and thus depends on the plate velocity and the sinking rate of slabs in the lower mantle. A pile collapse, with plumes forming along the edges of the pile's radially extending corner, may, for example, explain the observed clustering of Large Igneous Provinces (LIPs) in the southeastern corner of the African LLSVP around 95-155 Ma.},
year = {2020}
}

@article{10.1093/gji/ggab051,
    author = {Saxena, Arushi and Choi, Eunseo and Powell, Christine A and Aslam, Khurram S},
    title = "{Seismicity in the central and southeastern United States due to upper mantle heterogeneities}",
    journal = {Geophysical Journal International},
    volume = {225},
    number = {3},
    pages = {1624-1636},
    year = {2021},
    month = 03,
    abstract = "{Sources of stress responsible for earthquakes occurring in the Central and Eastern United States (CEUS) include not only far-field plate boundary forces but also various local contributions. In this study, we model stress fields due to heterogeneities in the upper mantle beneath the CEUS including a high-velocity feature identified as a lithospheric drip in a recent regional P-wave tomography study. We calculate velocity and stress distributions from numerical models for instantaneous 3-D mantle flow. Our models are driven by the heterogeneous density distribution based on a temperature field converted from the tomography study. The temperature field is utilized in a composite rheology, assumed for the numerical models. We compute several geodynamic quantities with our numerical models: dynamic topography, rate of dynamic topography, gravitational potential energy (GPE), differential stress, and Coulomb stress. We find that the GPE, representative of the density anomalies in the lithosphere, is an important factor for understanding the seismicity of the CEUS. When only the upper mantle heterogeneities are included in a model, differential and Coulomb stress for the observed fault geometries in the CEUS seismic zones acts as a good indicator to predict the seismicity distribution. Our modelling results suggest that the upper mantle heterogeneities and structure below the CEUS have stress concentration effects and are likely to promote earthquake generation at preexisting faults in the region's seismic zones. Our results imply that the mantle flow due to the upper-mantle heterogeneities can cause stress perturbations, which could help explain the intraplate seismicity in this region.}",
    issn = {0956-540X},
    doi = {10.1093/gji/ggab051},
    url = {https://doi.org/10.1093/gji/ggab051},
    eprint = {https://academic.oup.com/gji/article-pdf/225/3/1624/36583045/ggab051.pdf},
}

@article{https://doi.org/10.1029/2021GC009681,
author = {Sandiford, Dan and Brune, Sascha and Glerum, Anne and Naliboff, John and Whittaker, Joanne M.},
title = {Kinematics of Footwall Exhumation at Oceanic Detachment faults: Solid-Block Rotation and Apparent Unbending},
journal = {Geochemistry, Geophysics, Geosystems},
volume = {22},
number = {4},
pages = {e2021GC009681},
doi = {10.1029/2021GC009681},
url = {https://agupubs.onlinelibrary.wiley.com/doi/abs/10.1029/2021GC009681},
eprint = {https://agupubs.onlinelibrary.wiley.com/doi/pdf/10.1029/2021GC009681},
note = {e2021GC009681 2021GC009681},
abstract = {Abstract Seafloor spreading at slow rates can be accommodated on large-offset oceanic detachment faults (ODFs), that exhume lower crustal and mantle rocks in footwall domes termed oceanic core complexes (OCCs). Footwall rocks experience large rotation during exhumation, yet important aspects of the kinematics—particularly the relative roles of solid-block rotation and flexure—are not clearly understood. Using a high-resolution numerical model, we explore the exhumation kinematics in the footwall beneath an emergent ODF/OCC. A key feature of the models is that footwall motion is dominated by solid-block rotation, accommodated by the nonplanar, concave-down fault interface. A consequence is that curvature measured along the ODF is representative of a neutral stress configuration, rather than a “bent” one. Instead, it is in the subsequent process of “apparent unbending” that significant flexural stresses are developed in the model footwall. The brittle strain associated with apparent unbending is produced dominantly in extension, beneath the OCC, consistent with earthquake clustering observed in the Trans-Atlantic Geotraverse at the Mid-Atlantic Ridge.},
year = {2021}
}


@article{FACCENNA2021116905,
title = {Mountain building, mantle convection, and supercontinents: Holmes (1931) revisited},
journal = {Earth and Planetary Science Letters},
volume = {564},
pages = {116905},
year = {2021},
issn = {0012-821X},
doi = {https://doi.org/10.1016/j.epsl.2021.116905},
url = {https://www.sciencedirect.com/science/article/pii/S0012821X21001643},
author = {Claudio Faccenna and Thorsten W. Becker and Adam F. Holt and Jean Pierre Brun},
keywords = {orogeny, mantle convection, supercontinent, crustal deformation},
abstract = {Orogeny results from crustal thickening at active margins, and much progress has been made on understanding the associated kinematics. However, the ultimate cause of orogeny is still debated, especially for the case of extreme crustal thickening. Inspired by the seminal work of Holmes (1931), we explore the connections between the style of orogeny and mantle dynamics. We distinguish between two types of orogeny, those that are associated with one-sided, mainly upper mantle subduction, "slab-pull orogeny", and those related to more symmetric, whole mantle convection cells, referred to as "mantle", or "slab-suction orogeny". Only the latter leads to extreme crustal thickening. We propose that mantle orogeny is generated by the penetration of slabs into the lower mantle and the associated change in the length scales of convection. This suggestion is supported by numerical dynamic models which show that upper plate compression is associated with slab penetration into the lower mantle. Slabs can further trigger a buoyant, plume upwelling from the core-mantle boundary which enhances this whole mantle convection cell, and with it upper plate compression. We explore the geological record to test the validity of such a model. For the present-day, compressional backarc regions are commonly associated with slabs that subduct to the deep lower mantle. The temporal evolution of the Nazca and Tethyan slabs with the associated Andean Cordillera and the Tibetan-Himalayan orogenies likewise suggests that extreme crustal thickening below the Bolivia and Tibetan plateau occurred during slab penetration into the lower mantle. This episode of crustal thickening in the Tertiary bears similarity with Pangea assembly events, where the Gondwanide accretionary orogen occurred at the same time of the Variscan-Appalachian and Ural orogeny. We propose that this Late Paleozoic large-scale compression is likewise related to a change from transient slab ponding in the transition zone to lower mantle subduction. If our model is correct, the geological record of orogeny in continental lithosphere can be used to decipher time-dependent mantle convection, and episodic lower mantle subduction may be causally related to the supercontinental cycle.}
}

@article{Neuharth2021,
  doi = {10.1029/2020gc009615},
  url = {https://doi.org/10.1029/2020gc009615},
  year = {2021},
  month = apr,
  publisher = {American Geophysical Union ({AGU})},
  volume = {22},
  number = {4},
  author = {Derek Neuharth and Sascha Brune and Anne Glerum and Christian Heine and J. Kim Welford},
  title = {Formation of Continental Microplates Through Rift Linkage: Numerical Modeling and Its Application to the Flemish Cap and Sao Paulo Plateau},
  journal = {Geochemistry,  Geophysics,  Geosystems}
}

@Article{Gouiza2021,
  author ={Gouiza, M. and Naliboff, J.},
	title ={Rheological inheritance controls the formation of segmented rifted margins in cratonic lithosphere},
	journal = {Nature Communications},
	year = {2021},
	volume = {12},
	number = {1},
	pages = {4653},
	abstract = {Observations from rifted margins reveal that significant structural and crustal variability develops through the process of continental extension and breakup. While a clear link exists between distinct margin structural domains and specific phases of rifting, the origin of strong segmentation along the length of margins remains relatively ambiguous and may reflect multiple competing factors. Given that rifting frequently initiates on heterogenous basements with a complex tectonic history, the role of structural inheritance and shear zone reactivation is frequently examined. However, the link between large-scale variations in lithospheric structure and rheology and 3-D rifted margin geometries remains relatively unconstrained. Here, we use 3-D thermo-mechanical simulations of continental rifting, constrained by observations from the Labrador Sea, to unravel the effects of inherited variable lithospheric properties on margin segmentation. The modelling results demonstrate that variations in the initial crustal and lithospheric thickness, composition, and rheology produce sharp gradients in rifted margin width, the timing of breakup and its magmatic budget, leading to strong margin segmentation.},
	issn = {2041-1723},
	doi = {10.1038/s41467-021-24945-5},
	url = {https://doi.org/10.1038/s41467-021-24945-5}
}

@article{Magni2021,
  doi = {10.3390/geosciences11110475},
  url = {https://doi.org/10.3390/geosciences11110475},
  year = {2021},
  month = nov,
  publisher = {{MDPI} {AG}},
  volume = {11},
  number = {11},
  pages = {475},
  author = {Valentina Magni and John Naliboff and Manel Prada and Carmen Gaina},
  title = {Ridge Jumps and Mantle Exhumation in Back-Arc Basins},
  journal = {Geosciences}
}

@article{Fraters2021,
  doi = {10.1029/2021gc009846},
  url = {https://doi.org/10.1029/2021gc009846},
  year = {2021},
  month = oct,
  publisher = {American Geophysical Union ({AGU})},
  volume = {22},
  number = {10},
  author = {M. R. T. Fraters and M. I. Billen},
  title = {On the Implementation and Usability of Crystal Preferred Orientation Evolution in Geodynamic Modeling},
  journal = {Geochemistry,  Geophysics,  Geosystems}
}

@article{englUluocak2021,
  doi = {10.1029/2021tc007031},
  url = {https://doi.org/10.1029/2021tc007031},
  year = {2021},
  month = dec,
  publisher = {American Geophysical Union ({AGU})},
  volume = {40},
  number = {12},
  author = {Ebru {\c{S}}eng\"{u}l Uluocak and O{\u{g}}uz H. G\"{o}{\u{g}}\"{u}{\c{s}} and Russell N. Pysklywec and Bo Chen},
  title = {Geodynamics of East Anatolia-Caucasus Domain: Inferences From 3D Thermo-Mechanical Models,  Residual Topography,  and Admittance Function Analyses},
  journal = {Tectonics}
}

@article{10.1093/gji/ggab527,
    author = {Lee, Sungho and Saxena, Arushi and Song, Jung-Hun and Rhie, Junkee and Choi, Eunseo},
    title = "{Contributions from lithospheric and upper-mantle heterogeneities to upper crustal seismicity in the Korean Peninsula}",
    journal = {Geophysical Journal International},
    year = {2021},
    month = 12,
    issn = {0956-540X},
    doi = {10.1093/gji/ggab527},
    url = {https://doi.org/10.1093/gji/ggab527},
    note = {ggab527},
    eprint = {https://academic.oup.com/gji/advance-article-pdf/doi/10.1093/gji/ggab527/41971016/ggab527.pdf},
}

@article {LundinSP524-2021-119,
	author = {Lundin, E. R. and Dor{\'e}, A. G. and Naliboff, J. and Van Wijk, J.},
	title = {Utilization of continental transforms in break-up: observations, models, and a potential link to magmatism},
	volume = {524},
	elocation-id = {SP524-2021-119},
	year = {2021},
	doi = {10.1144/SP524-2021-119},
	publisher = {Geological Society of London},
	abstract = {Reactivation of continental transform faults (hereafter; transforms) is identified herein as a significant factor in continental break-up, based on a global review of divergent margins and numerical modelling. Divergent margins that have reactivated transforms are characterized by linear and abrupt terminations of thick continental crust. Transforms represent some of the largest structures on Earth, and these megastructures represent major lithospheric weaknesses and are therefore prone to reactivation upon changes in the stress field, which typically occur during plate break-up. The blunt termination of the margins is consistent with observations of very limited pre-breakup lithospheric thinning of such margins. This mode of break-up appears to occur abruptly, and contrasts notably with highly tapered and slowly extended divergent margins. Magma leakage along transforms is well-known worldwide where divergence occurs across such features. This leakage may evolve to dike injections, further reducing the plate strength. We observe that many of the blunt margins we attribute to transform reactivation have been prone to above-normal magmatism and are marked by seaward dipping reflectors underlain by high-velocity lower crustal intrusions. The magmatism may be directly related to the separation of abruptly terminated margins, whereby the large resulting lateral thermal gradients trigger edge-driven convection and melt addition.Supplementary material at https://doi.org/10.6084/m9.figshare.c.5756724},
	issn = {0305-8719},
	URL = {https://sp.lyellcollection.org/content/early/2021/12/22/SP524-2021-119},
	eprint = {https://sp.lyellcollection.org/content/early/2021/12/22/SP524-2021-119.full.pdf},
	journal = {Geological Society, London, Special Publications}
}


@Article{geosciences12020050,
AUTHOR = {Palmiotto, Camilla and Ficini, Eleonora and Loreto, Maria Filomena and Muccini, Filippo and Cuffaro, Marco},
TITLE = {Back-Arc Spreading Centers and Superfast Subduction: {T}he Case of the {N}orthern {L}au Basin ({SW} {P}acific Ocean)},
JOURNAL = {Geosciences},
VOLUME = {12},
YEAR = {2022},
NUMBER = {2},
ARTICLE-NUMBER = {50},
URL = {https://www.mdpi.com/2076-3263/12/2/50},
ISSN = {2076-3263},
ABSTRACT = {The Lau Basin is a back-arc region formed by the subduction of the Pacific plate below the Australian plate. We studied the regional morphology of the back-arc spreading centers of the Northern Lau basin, and we compared it to their relative spreading rates. We obtained a value of 60.2 mm/year along the Northwest Lau Spreading Centers based on magnetic data, improving on the spreading rate literature data. Furthermore, we carried out numerical models including visco-plastic rheologies and prescribed surface velocities, in an upper plate-fixed reference frame. Although our thermal model points to a high temperature only near the Tonga trench, the model of the second invariant of the strain rate shows active deformation in the mantle from the Tonga trench to ~800 km along the overriding plate. This explains the anomalous magmatic production along all the volcanic centers in the Northern Lau Back-Arc Basin.},
DOI = {10.3390/geosciences12020050}
}

@Article{doi:10.1126/sciadv.abg1626,
  author   = {Craig O'Neill and Sonja Aulbach},
  journal  = {Science Advances},
  title    = {Destabilization of deep oxidized mantle drove the Great Oxidation Event},
  year     = {2022},
  number   = {7},
  pages    = {eabg1626},
  volume   = {8},
  abstract = {The rise of Earth's atmospheric O2 levels at ~2.4 Ga was driven by a shift between increasing sources and declining sinks of oxygen. Here, we compile recent evidence that the mantle shows a significant increase in oxidation state leading to the Great Oxidation Event (GOE), linked to sluggish upward mixing of a deep primordial oxidized layer. We simulate this scenario by implementing a new rheological model for this oxidized, bridgmanite-enriched viscous material and demonstrate slow mantle mixing in simulations of early Earth's mantle. The eventual homogenization of this layer may take ~2 Ga, in line with the timing of the observed mantle redox shift, and would result in the increase in upper mantle oxidation of \&gt;1 log(fO2) unit. Such a shift would alter the redox state of volcanic degassing products to more oxidized species, removing a major sink of atmospheric O2 and allowing oxygen levels to rise at ~2.4 Ga. Delayed mixing of primordial mantle drove the Great Oxidation Event.},
  doi      = {10.1126/sciadv.abg1626},
  eprint   = {https://www.science.org/doi/pdf/10.1126/sciadv.abg1626},
  url      = {https://www.science.org/doi/abs/10.1126/sciadv.abg1626},
}

@article{Comeau2021,
  doi = {10.1029/2020jb021304},
  url = {https://doi.org/10.1029/2020jb021304},
  year = {2021},
  month = may,
  publisher = {American Geophysical Union ({AGU})},
  volume = {126},
  number = {5},
  author = {Matthew J. Comeau and Claudia Stein and Michael Becken and Ulrich Hansen},
  title = {Geodynamic Modeling of Lithospheric Removal and Surface Deformation: Application to Intraplate Uplift in {C}entral {M}ongolia},
  journal = {Journal of Geophysical Research: Solid Earth}
}

@article{STEIN2022229276,
title = {Numerical study on the style of delamination},
journal = {Tectonophysics},
pages = {229276},
year = {2022},
issn = {0040-1951},
doi = {10.1016/j.tecto.2022.229276},
url = {https://www.sciencedirect.com/science/article/pii/S0040195122000701},
author = {Claudia Stein and Matthew Comeau and Michael Becken and Ulrich Hansen},
keywords = {Numerical modelling delamination, Rayleigh-Taylor instability phase transition rheology},
abstract = {Delamination of the lower crust or lithospheric mantle is one explanation for the surface uplift observed in areas of mountain building. This process describes the removal of the lower part of the tectonic plate and can occur in various ways. Different styles of delamination typically have in common that the upper material (e.g., lowermost crust or lithospheric mantle) is denser than the underlying material (e.g., asthenosphere) and therefore sinks. It has been proposed that the higher density can be caused by the formation of eclogite. In this study we apply a thermomechanical model featuring a density increase within the lithosphere by a phase transition. The model setup is designed to investigate surface uplift and mountain building in an intracontinental setting. Specifically, the model is arranged to closely resemble central Mongolia. The models give insights into the dynamically evolving flow field with respect to the style of removal, therefore the general outcome is also applicable to other orogenic regions. In addition to a systematic study on the phase transition, we also investigate the influence of convergent motion and of the rheology of the crust. Our results reveal that for the absence of a dense (eclogite) layer, delamination initially occurs as a stationary Rayleigh-Taylor instability which appears as a late and short-lived event. In comparison, for a strong density contrast an early, long-lived peeling-off removal style with a stationary slab results. The subsequent asthenospheric upwelling causes further peeling-off events for all density contrasts. For this removal style a retreating slab is observed that occasionally breaks off giving way to a periodic behaviour. The findings confirm that a strong convergence and low viscosity of the crust promote delamination. In addition, the asthenospheric upwelling yields a wide and flat surface uplift. Such dome-like features are observed to be more pronounced for high density contrasts (i.e., strong eclogitisation).}
}

@article{https://doi.org/10.1029/2021JB023244,
author = {Zha, Caicai and Lin, Jian and Zhou, Zhiyuan and Xu, Min and Zhang, Xubo},
title = {Effects of Hotspot-Induced Long-Wavelength Mantle Melting Variations on Magmatic Segmentation at the {R}eykjanes Ridge: Insights From 3D Geodynamic Modeling},
journal = {Journal of Geophysical Research: Solid Earth},
volume = {127},
number = {3},
pages = {e2021JB023244},
doi = {10.1029/2021JB023244},
url = {https://agupubs.onlinelibrary.wiley.com/doi/abs/10.1029/2021JB023244},
eprint = {https://agupubs.onlinelibrary.wiley.com/doi/pdf/10.1029/2021JB023244},
note = {e2021JB023244 2021JB023244},
year = {2022}
}

@article{https://doi.org/10.1029/2022GL098003,
author = {Heyn, Bj{\"o}rn H. and Conrad, Clinton P.},
title = {On the relation between basal erosion of the lithosphere and surface heat flux for continental plume tracks},
journal = {Geophysical Research Letters},
volume = {49},
number = {7},
year = {2022},
pages = {e2022GL098003},
keywords = {plume-lithosphere interactions, mantle plumes, geothermal heat flux, lithospheric thinning, continental plume tracks, upper mantle viscosity structure},
doi = {10.1029/2022GL098003},
url = {https://agupubs.onlinelibrary.wiley.com/doi/abs/10.1029/2022GL098003},
eprint = {https://agupubs.onlinelibrary.wiley.com/doi/pdf/10.1029/2022GL098003},
note = {e2022GL098003 2022GL098003},
abstract = {Abstract While hotspot tracks beneath thin oceanic lithosphere are visible as volcanic island chains, the plume-lithosphere interaction for thick continental or cratonic lithosphere often remains hidden due to the lack of volcanism. To identify plume tracks with missing volcanism, we characterize the amplitude and timing of surface heat flux anomalies following a plume-lithosphere interaction using mantle convection models. Our numerical results confirm an analytical relationship in which surface heat flux increases with the extent of lithosphere thinning, which is primarily controlled by on the viscosity structure of the lower lithosphere and the asthenosphere. We find that lithosphere thinning is greatest when the plate is above the plume conduit, while the maximum heat flux anomaly occurs about 40-140 Myr later. Therefore, younger continental and cratonic plume tracks can be identified by observed lithosphere thinning, and older tracks by an increased surface heat flux, even if they lack extrusive magmatism.}
}

@article{NEGREDO2022117506,
title = {On the origin of the {C}anary {I}slands: {I}nsights from mantle convection modelling},
journal = {Earth and Planetary Science Letters},
volume = {584},
pages = {117506},
year = {2022},
issn = {0012-821X},
doi = {10.1016/j.epsl.2022.117506},
url = {https://www.sciencedirect.com/science/article/pii/S0012821X2200142X},
author = {Ana M. Negredo and Jeroen van Hunen and Juan Rodr{\'{\i}}guez-Gonz{\'{a}}lez and Javier Fullea},
keywords = {Canary Islands, edge-driven convection, hot spots, mantle convection},
abstract = {The Canary Islands hotspot consists of seven volcanic islands, mainly of Neogene age, rooted on oceanic Jurassic lithosphere. Its complex structure and geodynamic setting have led to different hypotheses about its origin and evolution, which is still a matter of a vivid debate. In addition to the classic mantle plume hypothesis, a mechanism of small-scale mantle convection at the edge of cratons (Edge Driven Convection, EDC) has been proposed due to the close proximity of the archipelago to the NW edge of the NW African Craton. A combination of mantle plume upwelling and EDC has also been hypothesized. In this study we evaluate these hypotheses quantitatively by means of numerical two-dimensional thermo-mechanical models. We find that models assuming only EDC require sharp edges of the craton and predict too narrow areas of partial melting. Models where the ascent of an upper-mantle plume is forced result in an asymmetric mantle flow pattern due to the interplay between the plume and the strongly heterogeneous lithosphere. The resulting thermal anomaly in the asthenosphere migrates laterally, in agreement with the overall westward decrease of the age of the islands. We suggest that laterally moving plumes related to strong lithospheric heterogeneities could explain the observed discrepancies between geochronologically estimated hotspot rates and plate velocities for many hotspots.}
}

@article{Behr_2022,
  doi = {10.1093/gji/ggac075},
  url = {https://doi.org/10.1093/gji/ggac075},
  year = 2022,
  month = feb,
  publisher = {Oxford University Press ({OUP})},
  author = {Whitney M. Behr and Adam F. Holt and Thorsten W. Becker and Claudio Faccenna},
  title = {The effects of plate interface rheology on subduction kinematics and dynamics},
  journal = {Geophysical Journal International}
}

@Article{se-13-849-2022,
AUTHOR = {Root, B. C. and Sebera, J. and Szwillus, W. and Thieulot, C. and Martinec, Z. and Fullea, J.},
TITLE = {Benchmark forward gravity schemes: the gravity field of a realistic lithosphere model {WINTERC-G}},
JOURNAL = {Solid Earth},
VOLUME = {13},
YEAR = {2022},
NUMBER = {5},
PAGES = {849--873},
URL = {https://se.copernicus.org/articles/13/849/2022/},
DOI = {10.5194/se-13-849-2022}
}

@MastersThesis{quiroga2022numericalm,
  author = {Quiroga, David},
  school = {University of Alberta},
  title  = {Numerical Models of Lithosphere Removal in the {S}ierra {N}evada de {S}anta {M}arta, {C}olombia},
  year   = {2022},
  pages  = {178},
}

@phdthesis { 2022numericalm,
  author = {Janbakhsh, Payman},
	title = {Numerical Modeling Of Tectonic Plates \& Application of Artificial Neural Networks in Earthquake Seismology},
	school = {University of Toronto},
  url = {https://hdl.handle.net/1807/123260},
	year = {2022}
}

@article{https://doi.org/10.1029/2021GC009808,
author = {Liu, Shangxin and King, Scott D.},
title = {Dynamics of the {N}orth {A}merican Plate: {L}arge-Scale Driving Mechanism From Far-Field Slabs and the Interpretation of Shallow Negative Seismic Anomalies},
journal = {Geochemistry, Geophysics, Geosystems},
volume = {23},
number = {3},
pages = {e2021GC009808},
keywords = {North American plate, far-field slabs, slow seismic velocity, partial melt, plate motions, geoid},
doi = {10.1029/2021GC009808},
url = {https://agupubs.onlinelibrary.wiley.com/doi/abs/10.1029/2021GC009808},
eprint = {https://agupubs.onlinelibrary.wiley.com/doi/pdf/10.1029/2021GC009808},
note = {e2021GC009808 2021GC009808},
abstract = {Abstract With a small fraction of marginal subduction zones, the driving mechanism for the North American plate motion is in debate. We construct global mantle flow models simultaneously constrained by geoid and plate motions to investigate the driving forces for the North American plate motion. By comparing the model with only near-field subducting slabs and that with global subducting slabs, we find that the contribution to the motion of the North American plate from the near-field Aleutian, central American, and Caribbean slabs is small. In contrast, other far-field slabs, primarily the major segments around western Pacific subduction margins, provide the dominant large-scale driving forces for the North American plate motion. The coupling between far-field slabs and the North American plate suggests a new form of active plate interactions within the global self-organizing plate tectonic system. We further evaluate the extremely slow seismic velocity anomalies associated with the shallow partial melt around the southwestern North America. Interpreting these negative seismic shear-velocity anomalies as purely thermal origin generates considerably excessive resistance to the North American plate motion. A significantly reduced velocity-to-density scaling for these negative seismic shear-velocity anomalies must be incorporated into the construction of the buoyancy field to predict the North American plate motion. We also examine the importance of lower mantle buoyancy including the ancient descending Kula-Farallon plates and the active upwelling below the Pacific margin of the North American plate. Lower mantle buoyancy primarily affects the amplitudes, as opposed to the patterns of both North American and global plate motions.},
year = {2022}
}

@Article{gmd-15-5127-2022,
AUTHOR = {Davies, D. R. and Kramer, S. C. and Ghelichkhan, S. and Gibson, A.},
TITLE = {Towards automatic finite-element methods for geodynamics via {F}iredrake},
JOURNAL = {Geoscientific Model Development},
VOLUME = {15},
YEAR = {2022},
NUMBER = {13},
PAGES = {5127--5166},
URL = {https://gmd.copernicus.org/articles/15/5127/2022/},
DOI = {10.5194/gmd-15-5127-2022}
}

@article{JINGCHUN2022115197,
title = {On the formation of thrust fault-related landforms in {M}ercury's {N}orthern {S}mooth {P}lains: {A} new mechanical model of the lithosphere},
journal = {Icarus},
pages = {115197},
year = {2022},
issn = {0019-1035},
doi = {10.1016/j.icarus.2022.115197},
url = {https://www.sciencedirect.com/science/article/pii/S0019103522002962},
author = {Xie Jingchun and Huang Chengli and Zhang Mian},
keywords = {Mercury, Thrust fault, Lithospheric model, Formation, Numerical simulations},
abstract = {There are numerous tectonic shortening structures distributed across the planet, Mercury. As Mercury's largest single volcanic deposit, the northern smooth plains (NSP) is dominated by thrust fault-related landforms, showing particularity in their tectonic patterns compared with their counterparts in other geological terrains on Mercury. Geomorphic interpretations of these landforms assume an internal layering lithosphere to account for the deformation accommodating superficial units, implying the deformation in the NSP is thin-rooted dominated. However, the commonly used lithospheric mechanical model is an oversimplification that only allows for the sharp transition from brittle to ductile deformation, failing to explain the thin-rooted deformation well. In this work, we propose a new mechanical model incorporating the semi-brittle deformation in the lithosphere to account for an equivalent weak layer at shallow depth, filling the gap between brittle and ductile deformation. In addition, we implement 2-D numerical simulations to simulate the formation of thrust fault-related landforms in the NSP of 3.8 billion years ago. As a result, we obtain surface topographies roughly consistent with lobate scarps. Our results also support that most thrust fault-related landforms were likely formed over a period with a gradually decreased background compressive strain rate, and these landforms can retain their basic geomorphic features on this planet with little to no erosion. Although the physical properties of semi-brittle deformation are not fully understood, considering such a deformation model in planetary science is still promising, especially when studying the thermodynamic processes of a planet.}
}

@article{FANG2022105350,
title = {The causal mechanism of the {S}angihe Forearc Thrust, {M}olucca {S}ea, northeast {I}ndonesia, from numerical simulation},
journal = {Journal of Asian Earth Sciences},
volume = {237},
pages = {105350},
year = {2022},
issn = {1367-9120},
doi = {10.1016/j.jseaes.2022.105350},
url = {https://www.sciencedirect.com/science/article/pii/S1367912022002814},
author = {Gui Fang and Jian Zhang and Tianyao Hao and Miao Dong and Chenghao Jiang and Yubei He},
keywords = {Forearc collision, Sangihe Arc, Halmahera Arc, Forearc thrusting, Numerical modeling}
}

@Article{Bahadori2022,
  author   = {Bahadori, Alireza and Holt, William E. and Feng, Ran and Austermann, Jacqueline and Loughney, Katharine M. and Salles, Tristan and Moresi, Louis and Beucher, Romain and Lu, Neng and Flesch, Lucy M. and Calvelage, Christopher M. and Rasbury, E. Troy and Davis, Daniel M. and Potochnik, Andre R. and Ward, W. Bruce and Hatton, Kevin and Haq, Saad S. B. and Smiley, Tara M. and Wooton, Kathleen M. and Badgley, Catherine},
  journal  = {Nature Communications},
  title    = {Coupled influence of tectonics, climate, and surface processes on landscape evolution in southwestern North America},
  year     = {2022},
  issn     = {2041-1723},
  month    = aug,
  number   = {1},
  pages    = {4437},
  volume   = {13},
  abstract = {The Cenozoic landscape evolution in southwestern North America is ascribed to crustal isostasy, dynamic topography, or lithosphere tectonics, but their relative contributions remain controversial. Here we reconstruct landscape history since the late Eocene by investigating the interplay between mantle convection, lithosphere dynamics, climate, and surface processes using fully coupled four-dimensional numerical models. Our quantified depth-dependent strain rate and stress history within the lithosphere, under the influence of gravitational collapse and sub-lithospheric mantle flow, show that high gravitational potential energy of a mountain chain relative to a lower Colorado Plateau can explain extension directions and stress magnitudes in the belt of metamorphic core complexes during topographic collapse. Profound lithospheric weakening through heating and partial melting, following slab rollback, promoted this extensional collapse. Landscape evolution guided northeast drainage onto the Colorado Plateau during the late Eocene-late Oligocene, south-southwest drainage reversal during the late Oligocene-middle Miocene, and southwest drainage following the late Miocene.},
  day      = {01},
  doi      = {10.1038/s41467-022-31903-2},
  url      = {https://doi.org/10.1038/s41467-022-31903-2},
}

 @article{GIAMBIAGI2022104138,
 title = {Crustal anatomy and evolution of a subduction-related orogenic system: Insights from the Southern Central Andes (22-35{\textdegree}S)},
 journal = {Earth-Science Reviews},
 pages = {104138},
 year = {2022},
 issn = {0012-8252},
 doi = {10.1016/j.earscirev.2022.104138},
 url = {https://www.sciencedirect.com/science/article/pii/S0012825222002227},
 author={Giambiagi, Laura and Tassara, Andr{\'e}s and Echaurren, Andr{\'e}s and Julve, Joaqu{\'\i}n and Quiroga, Rodrigo and Barrionuevo, Mat{\'\i}as and Liu, Sibiao and Echeverr{\'\i}a, I{\~n}igo and Mard{\'o}nez, Diego and Suriano, Julieta and others},
 keywords = {Central Andes, Mountain building, Subduction orogen, Kinematic forward modeling, Thermomechanical model, Geodynamic modeling, Megadetachment, Orogenic processes},
}


@article{LIU2022105385,
title = {How do pre-existing weak zones and rheological layering of the continental lithosphere influence the development and evolution of intra-continental subduction?},
journal = {Journal of Asian Earth Sciences},
volume = {238},
pages = {105385},
year = {2022},
issn = {1367-9120},
doi = {10.1016/j.jseaes.2022.105385},
url = {https://www.sciencedirect.com/science/article/pii/S1367912022003169},
author = {Mengxue Liu and Dinghui Yang},
keywords = {Intra-continental subduction, 2D numerical modeling, Pre-existing weak zones, Lithospheric rheological strength},
abstract = {Intra-continental subduction is of special importance for studying the formation of intra-continental orogens, crust-mantle structural evolution, and the far-field effects of continental collision, whose mechanism is still a matter of discussion. In this work, we investigated the role of pre-existing weak zones and the continental lithospheric rheological layering in the formation and evolution of the intra-continental subduction based on a 2D finite element numerical technique. The model results indicate that the deeper the intra-continental weak zone is and the faster the convergence velocity is, the more likely it is to develop into a new intra-continental subduction. Altering the rheological strength of the overriding plate may not have a substantial impact on the intra-continental subduction mode when the depth of the pre-existing weak zone is larger than half of the lithospheric thickness. In contrast, the lithospheric rheological strength is closely related to the continental collision system's deformation style: Models with a weaker overriding plate are inclined to delaminate continuously under collision, whereas a strong overriding plate results in the subducting plate's roll-back. The reactivation of the suture that runs deep into the lithosphere as a result of the Indian-Asian continental collision could be one of the crucial factors controlling the formation of the south-dipping subduction under the North Pamir.}
}

@Article{2022:weerdesteijn.conrad.ea:solid,
  author  = {Weerdesteijn, Maaike F. M. and Conrad, Clinton P. and Naliboff, John B.},
  title   = {Solid Earth Uplift Due To Contemporary Ice Melt Above Low-Viscosity Regions of the Upper Mantle},
  journal = {Geophysical Research Letters},
  year    = 2022,
  volume  = 49,
  pages   = 386,
  issue   = 17,
  doi     = {10.1029/2022GL099731}
}


@Article{2022:cloetingh.koptev.ea:fingerprinting,
  author  = {Cloetingh, Sierd and Koptev, Alexander and Lavecchia, Alessio and Kov\'acs, Istv\'an J\'anos and Beekman, Fred},
  title   = {Fingerprinting secondary mantle plumes},
  journal = {Earth and Planetary Science Letters},
  year    = 2022,
  volume  = 597,
  pages   = 117819,
  doi     = {10.1016/j.epsl.2022.117819},
  url     = {http://doi.org/10.1016/j.epsl.2022.117819}
}

@article{https://doi.org/10.1029/2022GL100330,
author = {Holt, Adam F.},
title = {The topographic signature of mantle pressure build-up beneath subducting plates: A numerical modeling study},
journal = {Geophysical Research Letters},
volume = {49},
number = {22},
pages = {e2022GL100330},
keywords = {Subduction dynamics, Mantle dynamics, Dynamic topography, Mantle flow},
doi = {10.1029/2022GL100330},
url = {https://agupubs.onlinelibrary.wiley.com/doi/abs/10.1029/2022GL100330},
eprint = {https://agupubs.onlinelibrary.wiley.com/doi/pdf/10.1029/2022GL100330},
note = {e2022GL100330 2022GL100330},
abstract = {Abstract Subduction zones are associated with spatially heterogeneous pressure fields that, depending on location, push/pull on Earth’s surface producing dynamic topography. Despite this, subduction zones, and associated pressure fields, are typically over-simplified within global mantle flow models. Here, I use subduction models within a global domain to probe mantle pressure build-up beneath subducting plates (SPs) and the resulting dynamic topography. Positive pressure develops beneath the SP in most subduction models. This produces positive dynamic topography ( less than 450 m) and tilts the SP upwards towards the trench ( less than 0.25 m/km). As SP size increases, the magnitude of this pressure increases which, in turn, produces greater topography/tilting. At a global scale, I find potential evidence for the modeled tilting. I argue that the rigorous incorporation of subduction zones into mantle flow models, and hence the inclusion of this signal, is needed to continue to bring future dynamic topography predictions and observational estimates into closer alignment.},
year = {2022}
}

@article{https://doi.org/10.1029/2022TC007491,
author = {Maestrelli, D. and Brune, S. and Corti, G. and Keir, D. and Muluneh, A. A. and Sani, F.},
title = {Analog and Numerical Modeling of Rift-Rift-Rift Triple Junctions},
journal = {Tectonics},
volume = {41},
number = {10},
pages = {e2022TC007491},
keywords = {analog modeling, numerical modeling, triple junction, Rift-Rift-Rift junction, rifting, Afar},
doi = {https://doi.org/10.1029/2022TC007491},
url = {https://agupubs.onlinelibrary.wiley.com/doi/abs/10.1029/2022TC007491},
eprint = {https://agupubs.onlinelibrary.wiley.com/doi/pdf/10.1029/2022TC007491},
note = {e2022TC007491 2022TC007491},
abstract = {Abstract Rift-Rift-Rift triple junctions are key features of emergent plate boundary networks during fragmentation of a continent. A key example of such a setting is the Afar triple junction where the African, Arabian and Somalian plates interact. We performed analog and numerical models simulating continental break-up in a Rift-Rift-Rift setting to investigate the resulting structural pattern and evolution. We modified the ratio between plate velocities, and we performed single-stage (with all plates moving at the same time) and two-stage (where one plate first moves alone and then all the plates move simultaneously) models. Additionally, the direction of extension was changed to induce orthogonal extension in one of the three rift branches. Our models suggest that differential extension velocities in the rift branches determine the localization of the structural triple junction, which is located closer to the rift branch experiencing slower extension velocities. Furthermore, imposed velocities affect the deformation resulting in end-member fault patterns. The effect of applying similar velocities in all rift arms is to induce a symmetric fault pattern (generating a Y-shaped geometry). In contrast, a faster plate generates structures trending orthogonal to dominant velocity vectors, while faults associated with the movement of the slower plates remain subordinate (generating a T-shaped pattern). Two-stage models reveal high-angle faults interacting at the triple junction, confirming that differential extension velocities strongly affect fault patterns. These latter models show large-scale similarities with fault patterns observed in the Afar triple junction, providing insights into the factors controlling the structural evolution of this area.},
year = {2022}
}

@article{CHISENGA2022104752,
title = {Localization of large intraplate earthquakes along faulted density-contrast boundaries: Insights from the 2017 Mw6.5 Botswana earthquake},
journal = {Journal of African Earth Sciences},
pages = {104752},
year = {2022},
issn = {1464-343X},
doi = {10.1016/j.jafrearsci.2022.104752},
url = {https://www.sciencedirect.com/science/article/pii/S1464343X22003041},
author = {Chikondi Chisenga and Folarin Kolawole and Tahiry Rajaonarison and Estella A. Atekwana and Jianguo Yan and Elisha M. Shemang},
keywords = {Intraplate earthquake, Lower crust, Gravity inversion, Density, Fault reactivation, Limpopo-shashe belt},
abstract = {The fault structure and other major controls on strain localization of deep crustal intraplate earthquakes remain enigmatic due to their deep hypocentral depths and rarity of coseismic surface ruptures. Here, we investigate the 3-D crustal density structure of the 2017 Mw 6.5 Botswana earthquake epicentral region, a strong lower-crustal (~24-29 km) event which is suspected to have reactivated a Precambrian thrust in tension, possibly associated with fluid pressurization. We performed a 3-D inversion of the gravity data using published geological constraints, and integrate the resulting density model with aftershock hypocenters of the earthquake event. Our results reveal steep blocks of density anomalies, with the aftershocks clustering along a prominent NW-trending, NE-dipping density contrast separating a high-density (>2708 kg/m3) footwall and lower-density (2670-2700 kg/m3) hanging wall blocks. Additionally, a secondary, SW-dipping density contrast boundary in the hanging wall coincides with a splay of aftershock hypocenter clusters at depth. Our observations suggest that the 2017 Mw6.5 Botswana earthquake is associated with the dynamic reactivation of multiple distinct strands of long-lived basement faults representing prominent deep-reaching density contrasts in the crust. As an inference from the results of gravity inversion presented in this study, we propose that such crustal-scale intraplate fault segments associated with density contrast boundaries may represent potential stress concentrators where future deep intraplate earthquakes can localize.}
}

@article{SRIVASTAVA2022105464,
title = {Early Cretaceous mafic dykes from the Chhota Nagpur Gneissic Terrane, eastern India: evidence of multiple magma pulses for the main stage of the Greater Kerguelen mantle plume},
journal = {Journal of Asian Earth Sciences},
pages = {105464},
year = {2022},
issn = {1367-9120},
doi = {10.1016/j.jseaes.2022.105464},
url = {https://www.sciencedirect.com/science/article/pii/S1367912022003959},
author = {Rajesh K. Srivastava and Fei Wang and Wenbei Shi and Richard E. Ernst},
keywords = {Early Cretaceous, dolerite dykes, Ar-Ar date, Greater Kerguelen LIP, Eastern India},
abstract = {Early Cretaceous NNW- to WNW-trending dolerite dykes of the eastern Indian Shield, collectively termed the Raniganj-Koderma swarm, are studied for their emplacement ages and petrogenetic history, and assessed for a possible linkage with the Greater Kerguelen plume. 40Ar/39Ar dates of four dolerite dykes from different locations in the Chhota Nagpur Gneissic Terrane, indicate three pulses of emplacement ca. 118-116 Ma, ca. 112-111 Ma, and ca. 109 Ma. Geochemistry of 19 samples analysed herein (and an additional 12 samples from literature) shows sub-alkaline high-Mg tholeiitic basaltic andesite compositions. All the dyke sets belonging to the Raniganj-Koderma swarm with sub-sets WNW-trending ca. 118 Ma, NNW-trending ca. 116 Ma Salma, and a N-S trending ca. 109 Ma dyke show similar chemistry. However, NW-trending dykes emplaced ca. 112-111 Ma have slightly different geochemical characteristics. Key trace element geochemistry data, particularly Nb/Y, Zr/Y, Nb/Yb, Ti/Yb, Th/Nb and Th/Yb ratios, indicates derivation from mantle melts generated from interaction of a plume with a spreading ridge (producing OIB - E-MORB melts) with a minor role for interaction with an enriched lithospheric mantle metasomatized during an earlier (pre-Mesozoic time) subduction event. Spatiotemporal distribution of the studied dolerite dykes connects them with the second plume head phase of the Greater Kerguelen mantle plume.}
}

@article{https://doi.org/10.1029/2022GL101130,
author = {Dong, Miao and L{\"u}, ChuanChuan and Zhang, Jian and Hao, Tianyao},
title = {Downgoing plate-buoyancy driven retreat of North Sulawesi Trench: Transition of a passive margin into a subduction zone},
journal = {Geophysical Research Letters},
year = {2022},
volume = {49},
number = {23},
pages = {e2022GL101130},
doi = {10.1029/2022GL101130},
url = {https://agupubs.onlinelibrary.wiley.com/doi/abs/10.1029/2022GL101130},
eprint = {https://agupubs.onlinelibrary.wiley.com/doi/pdf/10.1029/2022GL101130},
note = {e2022GL101130 2022GL101130},
abstract = {Abstract The transition of a passive continental margin into a subduction zone remains a hypothesis because few geological cases have been reported. The North Sulawesi subduction zone is a 5-9 myr system in Southeast Asia that has evolved from a passive continental margin and has long been overlooked by studies of passive to active margin transitions. Here we compare geophysical evidence from the region with our numerical simulation results. We find that the initial subduction of North Sulawesi relies on horizontal stress, where the trench retreat depends on the negative buoyancy of the oceanic lithosphere. Furthermore, less space available for subduction leads to reduced mantle flow caused by subduction and slower trench retreat. These new dynamical constraints indicate that the negative buoyancy of the oceanic plate is a key factor for the trench retreat, even though subduction initiated was induced.}
}

@article{ZHANG2022229636,
title = {Late Mesozoic multi-plate convergence in East Asia: Insights from 3-D global mantle flow models},
journal = {Tectonophysics},
pages = {229636},
year = {2022},
issn = {0040-1951},
doi = {10.1016/j.tecto.2022.229636},
url = {https://www.sciencedirect.com/science/article/pii/S0040195122004309},
author = {Zhen Zhang and Qunfan Zheng and Huai Zhang and Qin Wang and Yaolin Shi},
keywords = {Global mantle flow, Dynamic topography, Mesozoic multi-plate convergence, East Asia, Numerical modeling},
abstract = {Due to the Mesozoic multi-plate convergence, prominent continental marginal tectonic belts were formed in East Asia. The significant intra-continental magmatic events in the interior of East Asia were also closely related to the subduction of the surrounding oceans. Therefore, clarifying the subduction-related mantle dynamics during the Mesozoic super-convergence in East Asia is critical in understanding the crust-mantle interactions and the episodic tectono-magmatism. In this study, we obtain the subduction-related dynamic topography by coupling global mantle flow and plate reconstruction motions to capture the evolution scenarios in 200–90 Ma. Our modeling results are as follows: (1) In the Early Jurassic, the East Asian continental margin breakup is closely related to the mantle-driven dynamic topography. The offshore dynamic subsidence dominates the continental breakup. (2) The closure of the Paleo-Tethys Ocean and the subduction of the Bangonghu-Nujiang Ocean contribute to the southward migration of the dynamic topography. Concurrently, the continuous subduction of the Paleo-Pacific Plate leads to the onshore dynamic uplift, which results in subduction-related orogenesis in eastern East Asia. The dynamic uplift does not massively progress westward in Mainland China, suggesting that extensive intra-continental compressional deformation results from tectonic uplift rather than mantle-induced dynamic uplift. (3) The regression of the dynamic subsidence zone since 130 Ma marks the start of the topographic collapse in the East Asian continental margin through the back-arc extension. (4) The alternating compression-extension scenarios are identified in the main compressional and extensional stages, respectively, showing that dynamic topography is closely related to the evolution of the marginal tectonic belts in eastern East Asia. In conclusion, the subduction-related dynamic topography systematically reveals the deep dynamics involved in the formation, evolution, and collapse of the marginal tectonic belts in East Asia and is of great significance in understanding the related mantle dynamics during the Late Mesozoic.}
}

@article{LIU2023229679,
title = {Evolution of pull-apart basins with overlapping NE-trending strike-slip fault systems in the northern South China Sea margin: Insight from numerical modeling},
journal = {Tectonophysics},
volume = {846},
pages = {229679},
year = {2023},
issn = {0040-1951},
doi = {https://doi.org/10.1016/j.tecto.2022.229679},
url = {https://www.sciencedirect.com/science/article/pii/S0040195122004735},
author = {Ze Liu and Sanzhong Li and Yanhui Suo and S. Wajid Hanif Bukhari and Xuesong Ding and Jie Zhou and Pengcheng Wang and Haohao Cheng and Ian Somerville},
keywords = {Basin evolution, Basin dynamics, Numerical modeling, Pull-apart basin, Tectonic topography},
abstract = {A pull-apart basin is a significant type of oil-bearing basin. Its formation mechanism is a hot and challenging issue in geodynamic research that involves the interaction of three-dimensional faults and stress states. In particular, the systematic and quantitative interpretation of the three-dimensional mechanism is not clear. Therefore, we use ASPECT simulation software to analyze how the main dynamic parameters affect the evolution of the basins. The following features were recognised: (1) The greater the degree of overlapping between parallel strike-slip faults, the longer the time of rapid subsidence at the initial stage, but the larger the range of subsidence and the shallower the depth of subsidence at the final stage. (2) All models generate two small basins at the beginning, but they connected together at different stages. The antithetic end-member models of different spacing faults subsided rapidly at the initial stage. However, the two independently developed small basins were connected with time. (3) Based on the comprehensive comparison of numerical modeling results with the evolution of strike-slip faulting in the Pearl River Mouth Basin (PRMB) in the northern South China Sea margin, this paper proposes that the 120° overlapping releasing stepover pattern is likely dominant at the early stage. Furthermore, this study finds a linear relationship between the strike-slip displacements and the depths of basin depocenter. Based on this relationship, the displacements of master strike-slip faults on both sides of the Baiyun Sag of the PRMB are less than 3.5 km. It can further help to understand the formation mechanism of the PRMB.}
}

@article{LIU2022105509,
title = {Deep-shallow coupling mechanism in pull-apart basins: Insight from 3D numerical simulation},
journal = {Journal of Asian Earth Sciences},
pages = {105509},
year = {2022},
issn = {1367-9120},
doi = {https://doi.org/10.1016/j.jseaes.2022.105509},
url = {https://www.sciencedirect.com/science/article/pii/S1367912022004400},
author = {Ze Liu and Sanzhong Li and Liming Dai and Yanhui Suo and Guangzeng Wang and Wang Pengcheng and S. {Wajid Hanif Bukhari}},
keywords = {Pull-apart basin, Strike-slip fault, Coupled thermo-mechanical and surface process modeling, Deep dynamics, Earth’s surface system},
abstract = {Strike-slip faults in pull‐apart basins commonly display complex 3D geometric structures, which makes it challengeable to interpret spatial and temporal evolution of the basins. Coupled thermo-mechanical and surface process models represent a powerful tool to investigate structural development of pull-apart basins and the associated sedimentary architectures. We set up three cases with representative end-member strike-slip fault patterns: 45° underlapping releasing stepover, 90° non-overlapping releasing stepover, and 135° overlapping releasing stepover. Our numerical models have successfully simulated the evolution of the developed dextral strike-slip fault systems. According to the simulation results, we found that the sediment distribution varied in each model at different stages of the basin evolution. In the beginning, the sedimentary range is the largest in the 45° underlapping releasing stepover model, but it is the smallest at the end. However, the 135° overlapping releasing stepover model showes the opposite result. Furthermore, the geometry of the basin usually depends on the underlying fault system. We observed that the activity of internal/inside faults is gradually becoming higher than that of external/outside faults as the basin evolves. Therefore, we conclude that internal normal faults are more important for basin development than external normal faults, especially in the 135° overlapping releasing stepover model. Specifically, the shape of basin basement changes from U to V at this stage because the newly developed faults are mainly concentrated in the depocenter causing rapid subsidence in the final stage of the overlapping model.}
}

@Article{Bahadori2022b,
author={Bahadori, Alireza
and Holt, William E.
and Austermann, Jacqueline
and Campbell, Lajhon
and Rasbury, E. Troy
and Davis, Daniel M.
and Calvelage, Christopher M.
and Flesch, Lucy M.},
title={The role of gravitational body forces in the development of metamorphic core complexes},
journal={Nature Communications},
year={2022},
month=sep,
day={26},
volume={13},
number={1},
pages={5646},
abstract={Within extreme continental extension areas, ductile middle crust is exhumed at the surface as metamorphic core complexes. Sophisticated quantitative models of extreme extension predicted upward transport of ductile middle-lower crust through time. Here we develop a general model for metamorphic core complexes formation and demonstrate that they result from the collapse of a mountain belt supported by a thickened crustal root. We show that gravitational body forces generated by topography and crustal root cause an upward flow pattern of the ductile lower-middle crust, facilitated by a detachment surface evolving into low-angle normal fault. This detachment surface acquires large amounts of finite strain, consistent with thick mylonite zones found in metamorphic core complexes. Isostatic rebound exposes the detachment in a domed upwarp, while the final Moho discontinuity across the extended region relaxes to a flat geometry. This work suggests that belts of metamorphic core complexes are a fossil signature of collapsed highlands.},
issn={2041-1723},
doi={10.1038/s41467-022-33361-2},
url={https://doi.org/10.1038/s41467-022-33361-2}
}

@article{https://doi.org/10.1029/2022GC010648,
author = {Hollyday, Andrew and Austermann, Jacqueline and Lloyd, Andrew and Hoggard, Mark and Richards, Fred and Rovere, Alessio},
title = {A revised estimate of early Pliocene global mean sea level using geodynamic models of the Patagonian slab window},
journal = {Geochemistry, Geophysics, Geosystems},
volume = {n/a},
number = {n/a},
pages = {e2022GC010648},
keywords = {Geodynamics, Sea-level change, Pliocene, Glacial Isostatic Adjustment, Mantle Convection, Patagonia},
doi = {10.1029/2022GC010648},
url = {https://agupubs.onlinelibrary.wiley.com/doi/abs/10.1029/2022GC010648},
eprint = {https://agupubs.onlinelibrary.wiley.com/doi/pdf/10.1029/2022GC010648},
note = {e2022GC010648 2022GC010648},
abstract = {Abstract Paleoshorelines serve as measures of ancient sea level and ice volume but are affected by solid Earth deformation including processes such as glacial isostatic adjustment (GIA) and mantle dynamic topography (DT). The early Pliocene Epoch is an important target for sea-level reconstructions as it contains information about the stability of ice sheets during a climate warmer than today. Along the southeastern passive margin of Argentina, three paleoshorelines date to early Pliocene times (4.8 to 5.5 Ma), and their variable present-day elevations (36 to 180 m) reflect a unique topographic deformation signature. We use a mantle convection model to back-advect present-day buoyancy variations, including those that correspond to the Patagonian slab window. Varying the viscosity and initial tomography-derived mantle buoyancy structures allows us to compute a suite of predictions of DT change that, when compared to GIA-corrected shoreline elevations, makes it possible to identify both the most likely convection parameters and the most likely DT change. Our simulations illuminate an interplay of upwelling asthenosphere through the Patagonian slab window and coincident downwelling of the subducted Nazca slab in the mantle transition zone. This flow leads to differential upwarping of the southern Patagonian foreland since early Pliocene times, in line with the observations. Using our most likely DT change leads to an estimate of global mean sea level of 17.5 ± 6.4 m (1σ) in the early Pliocene Epoch. This confirms that sea level was significantly higher than present and can be used to calibrate ice sheet models.}
}
@article{https://doi.org/10.1029/2022GL099286,
author = {Heilman, Erin and Becker, Thorsten W.},
title = {Plume-Slab Interactions Can Shut Off Subduction},
journal = {Geophysical Research Letters},
volume = {49},
number = {13},
pages = {e2022GL099286},
keywords = {mantle convection, mantle plume, subduction zone, modeling},
doi = {10.1029/2022GL099286},
url = {https://agupubs.onlinelibrary.wiley.com/doi/abs/10.1029/2022GL099286},
eprint = {https://agupubs.onlinelibrary.wiley.com/doi/pdf/10.1029/2022GL099286},
note = {e2022GL099286 2022GL099286},
abstract = {Abstract Mantle plumes are typically considered secondary features of mantle convection, yet their surface effects over Earth's evolution may have been significant. We use 2-D convection models to show that mantle plumes can in fact cause the termination of a subduction zone. This extreme case of plume-slab interaction is found when the slab is readily weakened, for example, by damage-type rheology, and the subducting slab is young. We posit that this mechanism may be relevant, particularly for the early Earth, and a subdued version of these plume-slab interactions may remain relevant for modern subduction zones. Such core-mantle boundary–surface interactions may be behind some of the complexity of tomographically imaged mantle structures, for example, in South America. More generally, plume “talk back” to subduction zones may make plate tectonics more episodic.},
year = {2022}
}

@article{https://doi.org/10.1029/2022JB025229,
author = {Pons, Michaël and Sobolev, Stephan V. and Liu, Sibiao and Neuharth, Derek},
title = {Hindered Trench Migration Due To Slab Steepening Controls the Formation of the Central Andes},
journal = {Journal of Geophysical Research: Solid Earth},
volume = {127},
number = {12},
pages = {e2022JB025229},
keywords = {Central Andes, subduction dynamics, geodynamics, shortening, steepening, flat-slab},
doi = {10.1029/2022JB025229},
url = {https://agupubs.onlinelibrary.wiley.com/doi/abs/10.1029/2022JB025229},
eprint = {https://agupubs.onlinelibrary.wiley.com/doi/pdf/10.1029/2022JB025229},
note = {e2022JB025229 2022JB025229},
abstract = {Abstract The formation of the Central Andes dates back to ∼50 Ma, but its most pronounced episode, including the growth of the Altiplano-Puna Plateau and pulsatile tectonic shortening phases, occurred within the last 25 Ma. The reason for this evolution remains unexplained. Using geodynamic numerical modeling we infer that the primary cause of the pulses of tectonic shortening and growth of the Central Andes is the changing geometry of the subducted Nazca plate, and particularly the steepening of the mid-mantle slab segment which results in a slowing down of the trench retreat and subsequent increase in shortening of the advancing South America plate. This steepening first happens after the end of the flat slab episode at ∼25 Ma, and later during the buckling and stagnation of the slab in the mantle transition zone. Processes that mechanically weaken the lithosphere of the South America plate, as suggested in previous studies, enhance the intensity of the shortening events. These processes include delamination of the mantle lithosphere and weakening of foreland sediments. Our new modeling results are consistent with the timing and amplitude of the deformation from geological data in the Central Andes at the Altiplano latitude.},
year = {2022}
}

@article{https://doi.org/10.1029/2020GL090483,
author = {Rajaonarison, Tahiry A. and Stamps, D. Sarah and Naliboff, John},
title = {Role of Lithospheric Buoyancy Forces in Driving Deformation in East Africa From 3D Geodynamic Modeling},
journal = {Geophysical Research Letters},
volume = {48},
number = {6},
pages = {e2020GL090483},
keywords = {East African Rift, geodynamics, gravitational potential energy, lithospheric buoyancy forces, lithospheric deformation, surface motion},
doi = {https://doi.org/10.1029/2020GL090483},
url = {https://agupubs.onlinelibrary.wiley.com/doi/abs/10.1029/2020GL090483},
eprint = {https://agupubs.onlinelibrary.wiley.com/doi/pdf/10.1029/2020GL090483},
note = {e2020GL090483 2020GL090483},
abstract = {Abstract Despite decades of investigation, the origin of forces driving continental rifting remains highly debated. Deciphering their relative contributions is challenging due to the nonlinear and depth-dependent nature of lithospheric rheology. Recent geodynamic studies of the East African Rift (EAR) report contradicting results regarding the relative contribution of horizontal mantle tractions and lithospheric buoyancy forces. Here, we use high-resolution 3D regional numerical modeling of the EAR to isolate the contribution lithospheric buoyancy forces to observed deformation. Modeled surface velocities closely match kinematic models of the Somalian Plate, Victoria Block, and Rovuma Block motions, but provide poor fit to along-rift surface motions in deforming zones. These results suggest that lithospheric buoyancy forces primarily drive present-day ∼E-W extension across the EAR, but intrarift deformation may result from viscous coupling to horizontal asthenospheric flow.},
year = {2021}
}

@article{10.1130/G50734.1,
    author = {Heron, Philip J. and Peace, A.L. and McCaffrey, K.J.W. and Sharif, A. and Yu, A.J. and Pysklywec, R.N.},
    title = {Stranding continental crustal fragments during continent breakup: Mantle suture reactivation in the Nain Province of Eastern Canada},
    journal = {Geology},
    year = {2023},
    month = {02},
    issn = {0091-7613},
    doi = {10.1130/G50734.1},
    url = {https://doi.org/10.1130/G50734.1},
    eprint = {https://pubs.geoscienceworld.org/gsa/geology/article-pdf/doi/10.1130/G50734.1/5780065/g50734.pdf},
}

@article{10.1130/G49351.1,
    author = {Neuharth, Derek and Brune, Sascha and Glerum, Anne and Morley, Chris K. and Yuan, Xiaoping and Braun, Jean },
    title = {Flexural strike-slip basins},
    journal = {Geology},
    volume = {50},
    number = {3},
    pages = {361-365},
    year = {2021},
    month = {12},
    issn = {0091-7613},
    doi = {10.1130/G49351.1},
    url = {https://doi.org/10.1130/G49351.1},
    eprint = {https://pubs.geoscienceworld.org/gsa/geology/article-pdf/50/3/361/5552818/g49351.1.pdf},
}

@article{https://doi.org/10.1029/2020GC009615,
author = {Neuharth, Derek and Brune, Sascha and Glerum, Anne and Heine, Christian and Welford, J. Kim},
title = {Formation of Continental Microplates Through Rift Linkage: Numerical Modeling and Its Application to the Flemish Cap and Sao Paulo Plateau},
journal = {Geochemistry, Geophysics, Geosystems},
volume = {22},
number = {4},
pages = {e2020GC009615},
doi = {10.1029/2020GC009615},
url = {https://agupubs.onlinelibrary.wiley.com/doi/abs/10.1029/2020GC009615},
eprint = {https://agupubs.onlinelibrary.wiley.com/doi/pdf/10.1029/2020GC009615},
note = {e2020GC009615 2020GC009615},
year = {2021}
}

@article{https://doi.org/10.1029/2020TC006553,
author = {Richter, Maximilian J. E. A. and Brune, Sascha and Riedl, Simon and Glerum, Anne and Neuharth, Derek and Strecker, Manfred R.},
title = {Controls on Asymmetric Rift Dynamics: Numerical Modeling of Strain Localization and Fault Evolution in the Kenya Rift},
journal = {Tectonics},
volume = {40},
number = {5},
pages = {e2020TC006553},
keywords = {asymmetric rifting, rift variability, numerical model, structural inheritance, Kenya Rift},
doi = {10.1029/2020TC006553},
url = {https://agupubs.onlinelibrary.wiley.com/doi/abs/10.1029/2020TC006553},
eprint = {https://agupubs.onlinelibrary.wiley.com/doi/pdf/10.1029/2020TC006553},
note = {e2020TC006553 2020TC006553},
year = {2021}
}

@article{https://doi.org/10.1029/2021TC007166,
author = {Neuharth, Derek and Brune, Sascha and Wrona, Thilo and Glerum, Anne and Braun, Jean and Yuan, Xiaoping},
title = {Evolution of Rift Systems and Their Fault Networks in Response to Surface Processes},
journal = {Tectonics},
volume = {41},
number = {3},
pages = {e2021TC007166},
keywords = {rifts, fault network, surface processes, geodynamics},
doi = {10.1029/2021TC007166},
url = {https://agupubs.onlinelibrary.wiley.com/doi/abs/10.1029/2021TC007166},
eprint = {https://agupubs.onlinelibrary.wiley.com/doi/pdf/10.1029/2021TC007166},
note = {e2021TC007166 2021TC007166},
year = {2022}
}

@Article{WeerdesteijnIceLoading2022,
  author  = {Weerdesteijn, Maaike F. M. and Naliboff, John B. and Conrad, Clinton P. and Reusen, Jesse M. and Steffen, Rebekka and Heister, Timo and Zhang, Jiaqi},
  title   = {Modeling Viscoelastic Solid Earth Deformation Due To Ice Age and Contemporary Glacial Mass Changes in {ASPECT}},
  journal = {Geochemistry, Geophysics, Geosystems},
  year    = {2023},
  volume  = {24},
  number  = {3},
  pages   = {e2022GC010813},
  doi     = {10.1029/2022GC010813},
<<<<<<< HEAD
=======
}

@article{2021-0192guochangsheng,
title = "Geodynamical simulation of the effects of ridge subduction on the scale of the seismogenic zone south of Chile Triple Junction",
journal = "Acta Seismologica Sinica",
volume = "45",
number = "2021-0192guochangsheng",
pages = "1",
year = "2023",
note = "",
issn = "0253-3782",
doi = "10.11939/jass.20210192",
url = "https://www.dzxb.org/en/article/doi/10.11939/jass.20210192",
author = "Guo, Changsheng and Sun, Pengchao and Wei, Dongping",
keywords = "Chile Triple Junction, ridge subduction, seismogenic zone, numerical simulation"
}

@article{ZHENGQunFanChineseJournalofGeophysics,
title = {Upper mantle anisotropy and dynamics beneath Cenozoic South China and its surroundings: insights from numerical simulation},
journal = {Chinese Journal of Geophysics (in Chinese)},
volume = {},
number = {},
pages = {},
year = {2023},
issn = {0001-5733},
doi = {10.6038/cjg2022P0780},
url = {http://www.geophy.cn//article/id/6f4f31c9-c5a2-4696-b2e6-72e33a26b7f3},
author = {Zheng, QunFan and  Zhang, Huai and  Wang, Qin and  Zhang, Zhen and  Shi, YaoLin},
keywords = {Mantle convection, Anisotropy, Asthenosphere, South China, Numerical modeling}
}

@Article{se-14-389-2023,
AUTHOR = {Schmid, T. C. and Brune, S. and Glerum, A. and Schreurs, G.},
TITLE = {Tectonic interactions during rift linkage: insights from analog and
numerical experiments},
JOURNAL = {Solid Earth},
VOLUME = {14},
YEAR = {2023},
NUMBER = {4},
PAGES = {389--407},
URL = {https://se.copernicus.org/articles/14/389/2023/},
DOI = {10.5194/se-14-389-2023}
>>>>>>> ebe73989
}<|MERGE_RESOLUTION|>--- conflicted
+++ resolved
@@ -1622,8 +1622,6 @@
   number  = {3},
   pages   = {e2022GC010813},
   doi     = {10.1029/2022GC010813},
-<<<<<<< HEAD
-=======
 }
 
 @article{2021-0192guochangsheng,
@@ -1666,5 +1664,4 @@
 PAGES = {389--407},
 URL = {https://se.copernicus.org/articles/14/389/2023/},
 DOI = {10.5194/se-14-389-2023}
->>>>>>> ebe73989
 }